import numpy as np
from numpy.lib.recfunctions import append_fields
import itertools
import warnings
from datetime import datetime
import pandas as pd
from io import StringIO
from functools import reduce, partial
from operator import add
from hdxrate import k_int_from_sequence
from pyhdx.support import reduce_inter, make_view, fields_view, pprint_df_to_file
from pyhdx.fileIO import fmt_export, dataframe_to_file, dataframe_to_stringio
from pyhdx.alignment import align_dataframes
from scipy import constants
import pyhdx
import torch


def protein_wrapper(func, *args, **kwargs):
    metadata = kwargs.pop('metadata', {})
    [metadata.update(arg.metadata) for arg in args if isinstance(arg, Protein)]

    df_args = [arg.df if isinstance(arg, Protein) else arg for arg in args]
    return_value = func(*df_args, **kwargs)
    if isinstance(return_value, pd.DataFrame):
        return Protein(return_value, **metadata)

    return return_value


class Protein(object):
    """Object describing a protein

    Protein objects are based on panda's DataFrame's with added functionality

    Parameters
    ----------
    data : :class:`~numpy.ndarray` or :obj:`dict` or :class:`~pandas.DataFrame`
        data object to initiate the protein object from
    index : :obj:`str`, optional
        Name of the column with the residue number (index column)

    **metadata
        Dictionary of optional metadata.


    """

    def __init__(self, data, index=None, **metadata):
        self.metadata = metadata
        if isinstance(data, dict) or isinstance(data, np.ndarray):
            self.df = pd.DataFrame(data)
            self.df.set_index(index, inplace=True)
        elif isinstance(data, pd.DataFrame):
            self.df = data.copy()
            if not self.df.index.is_integer():
                raise ValueError(f"Invalid index type {type(self.df.index)} for supplied DataFrame, must be integer index")

        if not self.df.index.is_unique:
            raise ValueError("Protein dataframe indices must be unique")

        new_index = pd.RangeIndex(start=self.df.index.min(), stop=self.df.index.max() + 1, name='r_number')
        self.df = self.df.reindex(new_index)

    def __str__(self):
        s = self.df.__str__()
        try:
            full_s = f"Protein {self.metadata['name']}\n" + s
            return full_s
        except KeyError:
            return s

    def __len__(self):
        return len(self.df)

    def __getattr__(self, item):
        attr = getattr(self.df, item)
        if callable(attr):
            return partial(protein_wrapper, attr, metadata=self.metadata)
        else:
            return attr

    def __getstate__(self):
        return self.__dict__

    def __setstate__(self, d):
        self.__dict__.update(d)

    def _make_protein(self, df_out, other):
        """Make a new :class:`~pyhdx.models.Protein` object and combine metadata with other metadata"""
        metadata = {**self.metadata, **other.metadata}
        protein_out = Protein(df_out, index=df_out.index.name, **metadata)
        return protein_out

<<<<<<< HEAD
=======
    def to_stringio(self, io=None, include_version=True, include_metadata=True, fmt='csv', **kwargs):
        """
        Write Protein data to :class:`~io.StringIO`

        Parameters
        ----------
        io : :class:`~io.StringIO`, optional
            StringIO to write to. If `None` a new StringIO object is created.
        include_version : :obj:`bool`
            Set ``True`` to include PyHDX version and current time/date
        fmt : :obj:`str`
            Formatting to use, options are 'csv' or 'pprint'
        include_metadata
            Not Implemented

        Returns
        -------
        io : :class:`~io.StringIO`
        """
        #todo add metadata

        io = io or StringIO()

        if include_version:
            io.write('# ' + pyhdx.VERSION_STRING + ' \n')
            now = datetime.now()
            io.write(f'# {now.strftime("%Y/%m/%d %H:%M:%S")} ({int(now.timestamp())}) \n')

        if fmt == 'csv':
            self.df.to_csv(io, line_terminator='\n', **kwargs)
        elif fmt == 'pprint':
            io.write('\n')
            pprint_df_to_file(self.df, io)

        io.seek(0)

        return io

>>>>>>> f764849e
    def to_file(self, file_path, include_version=True, include_metadata=True, fmt='csv', **kwargs):
        """
        Write Protein data to file.


        Parameters
        ----------
        file_path : :obj:`str`
            File path to create and write to.
        include_version : :obj:`bool`
            Set ``True`` to include PyHDX version and current time/date
        fmt : :obj:`str`
            Formatting to use, options are 'csv' or 'pprint'
        include_metadata : :obj:`bool`
            If `True`, the objects' metadata is included
        **kwargs : :obj:`dict`, optional
            Optional additional keyword arguments passed to `df.to_csv`
        Returns
        -------
        None

        """

        metadata = self.metadata if include_metadata else include_metadata
        dataframe_to_file(file_path, self.df, include_version=include_version, include_metadata=metadata, fmt=fmt, **kwargs)

    def set_k_int(self, temperature, pH):
        """
        Calculates the intrinsic rate of the sequence. Values of no coverage or prolines are assigned a value of -1
        The rates run are for the first residue (1) up to the last residue that is covered by peptides

        When the previous residue is unknown the current residue is also assigned a value of -1.g

        Parameters
        ----------
        temperature : :obj:`float`
            Temperature of the labelling reaction (Kelvin)
        pH : :obj:`float`
            pH of the labelling reaction

        Returns
        -------

        k_int : :class:`~numpy.ndarray`
            Array of intrisic exchange rates

        """

        if 'sequence' not in self:
            raise ValueError('No sequence data available to calculate intrinsic exchange rates.')

        sequence = list(self['sequence'])  # Includes 'X' padding at cterm if cterm > last peptide
        k_int = k_int_from_sequence(sequence, temperature, pH) * 60  # convert to per minute from per second

        self.df['k_int'] = k_int
        return np.array(k_int)

    @property
    def c_term(self):
        return self.df.index.max()

    @property
    def n_term(self):
        return self.df.index.min()

    def __getitem__(self, item):
        return self.df.__getitem__(item)

    def __setitem__(self, index, value):
        self.df.__setitem__(index, value)

    def __contains__(self, item):
        return self.df.__contains__(item)

    def __sub__(self, other):
        return protein_wrapper(self.df.subtract, other, metadata=self.metadata)

    def __add__(self, other):
        return protein_wrapper(self.df.add, other, metadata=self.metadata)

    def __truediv__(self, other):
        return protein_wrapper(self.df.truediv, other, metadata=self.metadata)

    def __floordiv__(self, other):
        return protein_wrapper(self.df.floordiv, other, metadata=self.metadata)

    def __mul__(self, other):
        return protein_wrapper(self.df.mul, other, metadata=self.metadata)


class PeptideMasterTable(object):
    """
    Main peptide input object. The input numpy structured array `data` must have the following entires for each peptide:

    start: Residue number of the first amino acid in the peptide
    end: Residue number of the last amino acid in the peptide (inclusive)
    sequence: Amino acid sequence of the peptide (one letter code)
    exposure: Typically the time the sample was exposed to a deuterated solution. This can correspond to other times if
        the kinetics of the experiment are set up differently
    state: String describing to which state (experimental conditions) the peptide belongs
    uptake: Number of deuteriums the peptide has taken up

    The following fields are added to the `data` array upon initialization:

    _start: Unmodified copy of initial start field
    _end: Unmodified copy of initial end field
    _sequence: Unmodified copy of initial sequence
    ex_residues: Number of residues that undergo deuterium exchange. This number is calculated using the `drop_first` and
        `ignore_prolines` parameters

    N-terminal residues which are removed because they are either within `drop_first` or they are N-terminal prolines are
    marked with 'x' in the `sequence` field. Prolines which are removed because they are in the middle of a peptide are
    marked with a lower case 'p' in the sequence field.

    The field `scores` is used in calculating exchange rates and can be set by either the `set_backexchange` or
    `set_control` methods.


    Parameters
    ----------
    data : :class:`~numpy.ndarray`
        Numpy recarray with peptide entries.
    drop_first : :obj:`int`
        Number of N-terminal amino acids to ignore. Default is 1.
    d_percentage : :obj:`float`
        Percentage of deuterium in the labelling solution.
    ignore_prolines : :obj:`bool`
        Boolean to toggle ignoring of proline residues. When True these residues are treated as if they're not present
        in the protein.
    sort : :obj:`bool`
        Set to ``True`` to sort the input. Sort order is 'start', 'end', 'sequence', 'exposure', 'state'.
    remove_nan : :obj:`bool`
        Set to ``True`` to remove NaN entries in uptake

    """

    def __init__(self, data, drop_first=1, ignore_prolines=True, d_percentage=100., sort=True, remove_nan=True):
        assert np.all(data['start'] < data['end']), 'All `start` entries must be smaller than their `end` entries'
        assert 0 <= d_percentage <= 100., 'Deuteration percentage must be between 0 and 100'
        d_percentage /= 100.

        self.data = data.copy()
        if remove_nan:
            self.data = self.data[~np.isnan(self.data['uptake'])]
        if sort:
            self.data = np.sort(self.data, order=['start', 'end', 'sequence', 'exposure', 'state'])

        # Make backup copies of unmodified start, end and sequence fields before taking prolines and n terminal residues into account
        if not np.any(np.isin(['_start', '_end', '_sequence'], self.data.dtype.names)):
            self.data = append_fields(self.data, ['_start'], [self.data['start'].copy()], usemask=False)
            self.data = append_fields(self.data, ['_end'], [self.data['end'].copy()], usemask=False)
            self.data = append_fields(self.data, ['_sequence'], [self.data['sequence'].copy()], usemask=False)

        # Convert sequence to upper case if not so already
        self.data['sequence'] = [s.upper() for s in self.data['sequence']]
        # Mark ignored prolines with lower case letters
        if ignore_prolines:
            self.data['sequence'] = [s.replace('P', 'p') for s in self.data['sequence']]

        # Find the total number of n terminal / c_terminal residues to remove
        # Todo: edge cases such as pure prolines or overlap between c terminal prolines and drop_first section (issue 32)
        n_term = np.array([len(seq) - len(seq[drop_first:].lstrip('p')) for seq in self.data['sequence']])
        c_term = np.array([len(seq) - len(seq.rstrip('p')) for seq in self.data['sequence']])

        # Mark removed n terminal residues with lower case x
        self.data['sequence'] = ['x'*nt + s[nt:] for nt, s in zip(n_term, self.data['sequence'])]
        self.data['start'] += n_term
        self.data['end'] -= c_term

        ex_residues = np.array([len(s) - s.count('x') - s.count('p') for s in self.data['sequence']]) * d_percentage
        if 'ex_residues' not in self.data.dtype.names:
            self.data = append_fields(self.data, ['ex_residues'], [ex_residues], usemask=False)

    def __len__(self):
        return len(self.data)

    def groupby_state(self, **kwargs):
        """
        Groups measurements in the dataset by state and returns them in a dictionary as a
        :class:`~pyhdx.models.HDXMeasurement`.

        Returns
        -------
        out : :obj:`dict`
            Dictionary where keys are state names and values are :class:`~pyhdx.models.HDXMeasurement`.
        **kwargs
            Additional keyword arguments to be passed to the :class:`~pyhdx.models.HDXMeasurement`.
        """

        warnings.warn("Likely to be removed in future versions, use `get_state` instead", PendingDeprecationWarning)

        states = np.unique(self.data['state'])
        return {state: HDXMeasurement(self.data[self.data['state'] == state], **kwargs) for state in states}

    def get_state(self, state):
        """
        Returns entries in the table with state 'state'

        Parameters
        ----------
        state : :obj:`str`


        Returns
        -------

        """
        return np.ascontiguousarray(self.data[self.data['state'] == state])

    @staticmethod
    def isin_by_idx(array, test_array):
        """
        Checks if entries in `array` are in `test_array`, by `start` and `end` field values.

        Parameters
        ----------
        array : :class:`~numpy.ndarray`
            Numpy input structured array
        test_array : :class:`~numpy.ndarray`
            Numpy structured array to test againts

        Returns
        -------
        isin : :obj:`ndarray`, :obj:`bool`
            Boolean array of the same shape as `array` where entries are `True` if they are in `test_array`

        """

        test = make_view(test_array, ['start', 'end'], dtype=np.int32)
        full = make_view(array, ['start', 'end'], dtype=np.int32)

        # https://stackoverflow.com/questions/54828039/how-to-match-pairs-of-values-contained-in-two-numpy-arrays/54828333
        isin = (full[:, None] == test).all(axis=2).any(axis=1)
        return isin

    def set_backexchange(self, back_exchange):
        """
        Sets the normalized percentage of uptake through a fixed backexchange value for all peptides.

        Parameters
        ----------
        back_exchange :  :obj:`float`
            Percentage of back exchange

        """

        back_exchange /= 100
        rfu = self.data['uptake'] / ((1-back_exchange)*self.data['ex_residues'])

        uptake_corrected = self.data['uptake'] / (1 - back_exchange)

        self.data = append_fields(self.data, ['rfu', 'uptake_corrected'], data=[rfu, uptake_corrected], usemask=False)

    def set_control(self, control_1, control_0=None):
        """
        Apply a control dataset to this object. A `scores` attribute is added to the object by normalizing its uptake
        value with respect to the control uptake value to 100%. Entries which are in the measurement and not in the
        control or vice versa are deleted.
        Optionally, ``control_zero`` can be specified which is a dataset whose uptake value will be used to zero
        the uptake.

        #todo insert math

        Parameters
        ----------
        control_1 : :obj:`tuple`
            tuple with (`state`, `exposure`) for peptides to use for normalization
        control_0 : :obj:`tuple`, optional
            tuple with (`state`, `exposure`) for peptides to use for zeroing uptake values

        """

        control_1 = self.get_data(*control_1)

        if control_0 is None:
            control_0 = np.copy(control_1)
            control_0['uptake'] = 0
        else:
            control_0 = self.get_data(*control_0)

        #todo this should probably go to the log (but atm there isnt any for running without GUI)
        assert control_1.size > 0, f"No peptides found with state '{control_1[0]}' and exposure '{control_1[1]}'"
        assert control_0.size > 0, f"No peptides found with state '{control_0[0]}' and exposure '{control_0[1]}'"

        b_100 = self.isin_by_idx(self.data, control_1)
        b_0 = self.isin_by_idx(self.data, control_0)
        data_selected = self.data[np.logical_and(b_100, b_0)]

        # Control peptides corresponding to those peptides in measurement
        c_1_selected = control_1[self.isin_by_idx(control_1, data_selected)]
        c_0_selected = control_0[self.isin_by_idx(control_0, data_selected)]

        control_1_final = np.sort(c_1_selected, order=['start', 'end', 'sequence', 'exposure', 'state'])
        control_0_final = np.sort(c_0_selected, order=['start', 'end', 'sequence', 'exposure', 'state'])

        # Sort both datasets by starting index and then by sequence to make sure they are both equal
        data_final = np.sort(data_selected, order=['start', 'end', 'sequence', 'exposure', 'state'])

        #Apply controls for each sequence  (#todo there must be a better way to do this)
        rfu = np.zeros(len(data_final), dtype=float)
        uptake_corrected = np.zeros(len(data_final), dtype=float)
        for c_1, c_0 in zip(control_1_final, control_0_final):
            bs = data_final['start'] == c_1['start']
            be = data_final['end'] == c_1['end']
            b_all = np.logical_and(bs, be)
            uptake = data_final[b_all]['uptake']
            rfu[b_all] = (uptake - c_0['uptake']) / (c_1['uptake'] - c_0['uptake'])

            uptake_corrected[b_all] = (uptake / c_1['uptake']) * data_final[b_all]['ex_residues']

        if 'rfu' in data_final.dtype.names:
            data_final['rfu'] = rfu
        else:
            data_final = append_fields(data_final, 'rfu', data=rfu, usemask=False)

        if 'uptake_corrected' in data_final.dtype.names:
            data_final['uptake_corrected'] = uptake_corrected
        else:
            data_final = append_fields(data_final, 'uptake_corrected', data=uptake_corrected, usemask=False)

        self.data = data_final

    def get_data(self, state, exposure):
        """
        Get all peptides matching `state` and `exposure`.

        Parameters
        ----------
        state : :obj:`str`
            Measurement state
        exposure : :obj:`float`
            Measurement exposure time

        Returns
        -------
        output_data : :class:`~numpy.ndarray`
            Numpy structured array with selected peptides
        """

        output_data = self.data[np.logical_and(self.data['state'] == state, self.data['exposure'] == exposure)]
        return output_data

    @property
    def states(self):
        """:class:`~numpy.ndarray` Array with unique states"""
        return np.unique(self.data['state'])

    @property
    def exposures(self):
        """:class:`~numpy.ndarray` Array with unique exposures"""
        return np.unique(self.data['exposure'])


class Coverage(object):
    """
    Object describing layout and coverage of peptides and generating the corresponding matrices. Peptides should all
    belong to the same state and have the same exposure time.

    Parameters
    ----------
    data : :class:`~numpy.ndarray`
        Numpy structured array with input peptides
    c_term : :obj:`int`
        Residue index number of the C-terminal residue (where first residue in index number 1)
    n_term : :obj:`int`
        Residue index of the N-terminal residue. Default value is 1, can be negative to accomodate for N-terminal
        purification tags
    sequence : :obj:`str`
        Amino acid sequence of the protein in one-letter FASTA encoding. Optional, if not specified the amino acid sequence
        from the peptide data is used to (partially) reconstruct the sequence. Supplied amino acid sequence must be
        compatible with sequence information in the peptides.

    Attributes
    ----------

    X : :class:`~numpy.ndarray`
        N x M matrix where N is the number of peptides and M equal to `prot_len`.
        Values are 1/(ex_residues) where there is coverage.
    Z : :class:`~numpy.ndarray`
        N x M matrix where N is the number of peptides and M equal to `prot_len`.
        Values are 1/(ex_residues) where there is coverage,
        #todo account for prolines: so that rows sum to 1 is currently not true

    """

    def __init__(self, data, c_term=0, n_term=1, sequence=''):
        assert len(np.unique(data['exposure'])) == 1, 'Exposure entries are not unique'
        assert len(np.unique(data['state'])) == 1, 'State entries are not unique'

        self.data = np.sort(data, order=['start', 'end'])

        start = np.min(self.data['_start'])
        end = np.max(self.data['_end'])  # exclusive end interval

        if n_term:
            start = min(start, n_term)
        if sequence and not c_term:
            c_term = len(sequence) + n_term - 1
        if c_term:
            if c_term + 1 < end:
                raise ValueError("HDX data extends beyond c_term number, check 'sequence' or 'c_term'")
            end = c_term + 1  # c_term is inclusive, therefore plus one
        r_number = np.arange(start, end)  # r_number spanning the full protein range, not just the covered range
        # Full sequence
        _seq = np.full_like(r_number, fill_value='X', dtype='U')  # Full sequence
        # Sequence with lower case letters for no coverage due to n_terminal residues or prolines
        seq = np.full_like(r_number, fill_value='X', dtype='U')
        for d in self.data[::-1]:
            i, j = np.searchsorted(r_number, [d['_start'], d['_end']])
            _seq[i:j] = [s for s in d['_sequence']]
            seq[i:j] = [s for s in d['sequence']]

        if sequence:
            for r, s1, s2 in zip(r_number, sequence, _seq):
                if s2 != 'X' and s1 != s2:
                    raise ValueError(
                        f"Mismatch in supplied sequence and peptides sequence at residue {r}, expected '{s2}', got '{s1}'")
            if len(sequence) != len(_seq):
                raise ValueError("Invalid length of supplied sequence. Please check 'n_term' and 'c_term' parameters")
            _seq = list(sequence)

        #todo check if this is always correctly determined (n terminal residues usw)
        exchanges = [s.isupper() and (s != 'X') for s in seq]  # Boolean array True if residue exchanges, full length
        coverage = seq != 'X'  # Boolean array for coverage
        dic = {'r_number': r_number, 'sequence': _seq, 'coverage': coverage, 'exchanges': exchanges}

        # Inclusive, exclusive interval of peptides coverage across the whole protein
        self.interval = (np.min(self.data['start']), np.max(self.data['end']))
        self.protein = Protein(dic, index='r_number')

        # matrix dimensions N_peptides N_residues, dtype for TF compatibility
        _exchanges = self['exchanges']  # Array only on covered part
        self.X = np.zeros((len(self.data), self.interval[1] - self.interval[0]), dtype=int)
        self.Z = np.zeros_like(self.X, dtype=float)
        for row, entry in enumerate(self.data):
            i0, i1 = np.searchsorted(self.r_number, (entry['start'], entry['end']))
            self.X[row][i0:i1] = 1
            self.Z[row][i0:i1] = _exchanges[i0:i1]

        self.Z = self.Z / self.data['ex_residues'][:, np.newaxis]

    def __len__(self):
        return len(self.data)

    def __getitem__(self, item):
        pd_series = self.protein[item]
        return self.apply_interval(pd_series)

    def apply_interval(self, array_or_series):
        """Given a Numpy array or Pandas series with a length equal to the full protein, returns the section of the array equal to the covered
        region. Returned series length is equal to number of columns in the X matrix

        """

        if isinstance(array_or_series, np.ndarray):
            series = pd.Series(array_or_series, index=self.protein.df.index)
            assert len(array_or_series) == len(self.protein)
        else:
            series = array_or_series

        # - 1 because interval is inclusive, exclusive and .loc slices inclusive, inclusive
        covered_slice = series.loc[self.interval[0]:self.interval[1] - 1]

        return covered_slice

    @property
    def percent_coverage(self):
        """:obj:`float`: Percentage of residues covered by peptides"""
        return 100*np.mean(self.protein['coverage'])

    @property
    def redundancy(self):
        """:obj:`float`: Average redundancy of peptides in regions with at least 1 peptide"""
        x_coverage = self.X[:, self['coverage']]
        return np.mean(np.sum(x_coverage, axis=0))

    @property
    def Np(self):
        """:obj:`int`: Number of peptides."""
        return self.X.shape[0]

    @property
    def Nr(self):
        """:obj:`int`: Total number of residues spanned by the peptides."""

        return self.X.shape[1]

    @property
    def r_number(self):
        """:class:`~numpy.ndarray`: Array of residue numbers corresponding to the part of the protein covered by peptides"""
        #todo perhaps obtain through apply_interval
        return np.arange(*self.interval)

    @property
    def index(self):
        """:class:`~pandas.RangeIndex` """
        return pd.RangeIndex(self.interval[0], self.interval[1], name='r_number')
        #return pd.Index(self.r_number, name='r_number')

    @property
    def block_length(self):
        """:class:`~numpy.ndarary`: Lengths of unique blocks of residues in the peptides map,
            along the `r_number` axis"""

        # indices are start and stop values of blocks
        indices = np.sort(np.concatenate([self.data['start'], self.data['end']]))
        #indices of insertion into r_number vector gives us blocks with taking prolines into account.
        diffs = np.diff(np.searchsorted(self.r_number, indices))

        block_length = diffs[diffs != 0]
        return block_length

    @property
    def X_norm(self):
        """:class:`~numpy.ndarray`: `X` coefficient matrix normalized column wise."""
        return self.X / np.sum(self.X, axis=0)[np.newaxis, :]

    @property
    def Z_norm(self):
        """:class:`~numpy.ndarray`: `Z` coefficient matrix normalized column wise."""
        return self.Z / np.sum(self.Z, axis=0)[np.newaxis, :]

    def get_sections(self, gap_size=-1):
        """get the intervals of sections of coverage
        intervals are inclusive, exclusive

            gap_size : :obj:`int`
        Gaps of this size between adjacent peptides is not considered to overlap. A value of -1 means that peptides
        with exactly zero overlap are separated. With gap_size=0 peptides with exactly zero overlap are not separated,
        and larger values tolerate larger gap sizes.
        """
        intervals = [(s, e) for s, e in zip(self.data['start'], self.data['end'])]
        sections = reduce_inter(intervals, gap_size=gap_size)

        return sections

    def __eq__(self, other):
        """Coverage objects are considered equal if both objects fully match between their start, end and sequence fields"""
        assert isinstance(other, Coverage), "Other must be an instance of Coverage"
        return len(self.data) == len(other.data) and np.all(self.data['start'] == other.data['start']) and \
               np.all(self.data['end'] == other.data['end']) and np.all(self.data['sequence'] == other.data['sequence'])


class HDXMeasurement(object):
    """
    Main HDX data object. This object has peptide data of a single state but with multiple timepoints.

    Timepoint data is split into :class:`~pyhdx.models.PeptideMeasurements` objects for each timepoint
    Supplied data is made 'uniform' such that all timepoints have the same peptides

    Parameters
    ----------
    data : :class:`~numpy.ndarray` or :obj:`list`
        Numpy structured array with peptide entries corresponding to a single state,
        or list of :class:`~pyhdx.models.PeptideMeasurements`
    **metadata
        Dictionary of optional metadata. By default, holds the `temperature` and `pH` parameters.


    Attributes
    ----------
    state : :obj:`str`
        State of the HDX measurement
    timepoints : :class:`~numpy.ndarray`
        Array with exposure times (sorted)
    peptides : :obj:`list`
        List of :class:`~pyhdx.models.PeptideMeasurements`, one list element per timepoint.
    cov : :class:`~pyhdx.models.Coverage`
        Coverage object describing peptide layout. When this `uniform` is `False`, this attribute is `None`

    """
    def __init__(self, data, **metadata):
        self.metadata = metadata
        assert len(np.unique(data['state'])) == 1
        self.state = data['state'][0]
        self.timepoints = np.sort(np.unique(data['exposure']))

        data_list = [(data[data['exposure'] == exposure]) for exposure in self.timepoints]
        sets = [{tuple(elem) for elem in fields_view(d, ['_start', '_end'])} for d in data_list]
        intersection = set.intersection(*sets)
        dtype = [('_start', data['_start'].dtype), ('_end', data['_end'].dtype)]
        intersection_array = np.array([tup for tup in intersection], dtype=dtype)

        # Select entries in data array which are in the intersection between all timepoints
        selected = [elem[np.isin(fields_view(elem, ['_start', '_end']), intersection_array)] for elem in data_list]
        cov_kwargs = {kwarg: metadata.get(kwarg, default) for kwarg, default in zip(['c_term', 'n_term', 'sequence'], [0, 1, ''])}
        self.peptides = [PeptideMeasurements(elem, **cov_kwargs) for elem in selected]

        # Create coverage object from the first time point (as all are now equal)
        self.coverage = Coverage(selected[0], **cov_kwargs)

        if self.temperature and self.pH:
            self.coverage.protein.set_k_int(self.temperature, self.pH)

    @property
    def name(self):
        return self.metadata.get('name', self.state)

    @property
    def temperature(self):
        return self.metadata.get('temperature', None)

    @property
    def pH(self):
        return self.metadata.get('pH', None)

    @property
    def Np(self):
        """:obj:`int`: Number of peptides."""
        return self.coverage.Np

    @property
    def Nr(self):
        """:obj:`int`: Total number of residues spanned by the peptides."""

        return self.coverage.Nr

    @property
    def Nt(self):
        """:obj:`int`: Number of timepoints."""
        return len(self.timepoints)

    @property
    def full_data(self):
        """returns the full dataset of all timepoints"""
        full_data = np.concatenate([pm.data for pm in self])
        return full_data

    def __len__(self):
        return len(self.timepoints)

    def __iter__(self):
        return self.peptides.__iter__()

    def __getitem__(self, item):
        return self.peptides.__getitem__(item)

    @property
    def rfu_residues(self):
        """Relative fractional uptake per residue. Shape Nr x Nt"""
        return np.stack([v.rfu_residues for v in self]).T

    @property
    def rfu_peptides(self):
        return np.stack([v.rfu_peptides for v in self])

    @property
    def uptake_corrected(self):
        """matrix shape  N_t, N_p""" #(should be np nt)
        #todo refactor to D to match manuscript
        #todo deprecate
        uptake_corrected = np.stack([v.uptake_corrected for v in self])
        return uptake_corrected

    @property
    def d_exp(self):
        """np.ndarray (shape Np x Nt)
            Experimentally measured D-uptake values, corrected for back-exchange """
        return self.uptake_corrected.T

    def get_tensors(self, exchanges=False):
        """
        Returns a dictionary of tensor variables for fitting to Linderstrøm-Lang kinetics.

        Tensor variables are (shape):
        Temperature (1 x 1)
        X (Np x Nr)
        k_int (Nr x 1)
        timepoints (1 x Nt)
        uptake (D) (Np x Nt)

        Parameters
        ----------
        exchanges : :obj:`bool`
            if True only returns tensor data describing residues which exchange (ie have peptides and are not prolines)

        Returns
        -------

        tensors : :obj:`dict`

        """
        dtype = torch.float64
        if 'k_int' not in self.coverage.protein:
            raise ValueError("Unknown intrinsic rates of exchange, please supply pH and temperature parameters")
        try:
            upt = self.uptake_corrected
        except ValueError:
            raise ValueError("HDX data is not corrected for back exchange.")

        if exchanges:
            #this could be a method on coverage object similar to apply_interval; select exchanging
            bools = self.coverage['exchanges'].to_numpy()
        else:
            bools = np.ones(self.Nr, dtype=bool)

        tensors = {
            'temperature': torch.tensor([self.temperature], dtype=dtype).unsqueeze(-1),
            'X': torch.tensor(self.coverage.X[:, bools], dtype=dtype),
            'k_int': torch.tensor(self.coverage['k_int'].to_numpy()[bools], dtype=dtype).unsqueeze(-1),
            'timepoints': torch.tensor(self.timepoints, dtype=dtype).unsqueeze(0),
            'uptake': torch.tensor(self.uptake_corrected.T, dtype=dtype)}

        return tensors

    def guess_deltaG(self, rates, crop=True):
        """

        Parameters
        ----------
        rates : :class:`~pandas.Series`
            pandas series of estimated hdx exchangs rates. Index is protein residue number
        return_type

        Returns
        -------

        """
        if 'k_int' not in self.coverage.protein:
            raise ValueError("Unknown intrinsic rates of exchange, please supply pH and temperature parameters")
        if not isinstance(rates, pd.Series):
            raise TypeError("Rates input type is pandas.Series")

        p_guess = (self.coverage.protein['k_int'] / rates) - 1

        p_guess.clip(0., None, inplace=True)  # Some initial guesses might have negative PF values
        with np.errstate(divide='ignore'):
            deltaG = np.log(p_guess) * constants.R * self.temperature

        # https://stackoverflow.com/questions/9537543/replace-nans-in-numpy-array-with-closest-non-nan-value
        bools = ~np.isfinite(deltaG)
        deltaG[bools] = np.interp(np.flatnonzero(bools), np.flatnonzero(~bools), deltaG[~bools])

        if crop:
            return self.coverage.apply_interval(deltaG)
        else:
            return deltaG

    def to_file(self, file_path, include_version=True, include_metadata=True, fmt='csv', **kwargs):
        """
        Write Protein data to file.


        Parameters
        ----------
        file_path : :obj:`str`
            File path to create and write to.
        include_version : :obj:`bool`
            Set ``True`` to include PyHDX version and current time/date
        fmt: :obj: `str`
            Formatting to use, options are 'csv' or 'pprint'
        include_metadata : :obj:`bool`
            If `True`, the objects' metadata is included
        **kwargs : :obj:`dict`, optional
            Optional additional keyword arguments passed to `df.to_csv`
        Returns
        -------
        None

        """

        metadata = self.metadata if include_metadata else include_metadata
        df = pd.DataFrame(self.full_data)
        df.index.name = 'peptide_index'
        df.index += 1
        dataframe_to_file(file_path, df, include_version=include_version, include_metadata=metadata, fmt=fmt, **kwargs)


class PeptideMeasurements(Coverage):
    """
    Class with subset of peptides corresponding to only one state and exposure

    Parameters
    ----------
    data : :class:`~numpy.ndarray`
        Numpy structured array with input data
    scores : :class:`~numpy.ndarray`
        Array with D/H uptake scores, typically in percentages or absolute uptake numbers.

    Attributes
    ----------
    start : :obj:`int`
        First peptide starts at this residue number (starting from 1)
    stop : :obj:`int`
        Last peptide ends at this residue number (incusive)
    prot_len : :obj:`int`
        Total number of residues in this set of peptides, not taking regions of no coverage into account.
    exposure : :obj:`float`
        Exposure time of this set of peptides (minutes)
    state : :obj:`string`
        State describing the experiment

    bigX
    X

    properties:
    big_x_norm
    x_norm

    scores nnls
    scores lsq

    """

    def __init__(self, data, **kwargs):
        assert len(np.unique(data['exposure'])) == 1, 'Exposure entries are not unique'
        assert len(np.unique(data['state'])) == 1, 'State entries are not unique'

        super(PeptideMeasurements, self).__init__(data, **kwargs)

        self.state = self.data['state'][0]
        self.exposure = self.data['exposure'][0]

    @property
    def rfu_peptides(self):
        return self.data['rfu']

    @property
    def uptake_corrected(self):
        return self.data['uptake_corrected']

    @property
    def name(self):
        return self.state + '_' + str(self.exposure)

    @property
    def rfu_residues(self):
        """Weighted averaged relative fractional uptake"""
        return self.Z_norm.T.dot(self.rfu_peptides)

    def calc_rfu(self, residue_rfu):
        """
        Calculates RFU per peptide given an array of individual residue scores

        Parameters
        ----------
        residue_rfu : :class:`~numpy.ndarray`
            Array of rfu per residue of length `prot_len`

        Returns
        -------

        scores : :class:`~numpy.ndarray`
            Array of rfu per peptide
        """

        scores = self.Z.dot(residue_rfu)
        return scores

    def weighted_average(self, field):
        """Calculate per-residue weighted average of values in data column given by 'field'"""

        return self.Z_norm.T.dot(self.data[field])


class CoverageSet(object):
    #todo perhaps this object should have X
    def __init__(self, hdxm_list):
        self.hdxm_list = hdxm_list

        #todo create Coverage object for the 3d case
        intervals = np.array([hdxm_list.coverage.interval for hdxm_list in self.hdxm_list])
        self.interval = (intervals[:, 0].min(), intervals[:, 1].max())
        self.r_number = np.arange(*self.interval)

        self.Ns = len(self.hdxm_list)
        self.Nr = len(self.r_number)
        self.Np = np.max([hdxm.Np for hdxm in self.hdxm_list])
        self.Nt = np.max([hdxm.Nt for hdxm in self.hdxm_list])

    @property
    def index(self):
        """pd index: """
        return pd.RangeIndex(self.interval[0], self.interval[1], name='r_number')

    @property
    def s_r_mask(self):
        """mask of shape NsxNr with True entries covered by hdx measurements (exluding gaps)"""
        mask = np.zeros((self.Ns, self.Nr), dtype=bool)
        for i, hdxm in enumerate(self.hdxm_list):
            interval_sample = hdxm.coverage.interval
            i0 = interval_sample[0] - self.interval[0]
            i1 = interval_sample[1] - self.interval[0]

            mask[i, i0:i1] = True

        return mask

    def get_masks(self):
        """mask of shape NsxNr with True entries covered by hdx measurements (exluding gaps)"""
        sr_mask = np.zeros((self.Ns, self.Nr), dtype=bool)
        st_mask = np.zeros((self.Ns, self.Nt), dtype=bool)
        spr_mask = np.zeros((self.Ns, self.Np, self.Nr), dtype=bool)
        spt_mask = np.zeros((self.Ns, self.Np, self.Nt), dtype=bool)
        for i, hdxm in enumerate(self.hdxm_list):
            interval_sample = hdxm.coverage.interval
            i0 = interval_sample[0] - self.interval[0]
            i1 = interval_sample[1] - self.interval[0]

            sr_mask[i, i0:i1] = True
            st_mask[i, -hdxm.Nt:] = True
            spr_mask[i, 0: hdxm.Np, i0:i1] = True
            spt_mask[i, 0: hdxm.Np, -hdxm.Nt:] = True

        mask_dict = {'sr': sr_mask, 'st': st_mask, 'spr': spr_mask, 'spt': spt_mask}

        return mask_dict


class HDXMeasurementSet(object):
    """
    Set of multiple :class:`~pyhdx.models.HDXMeasurement`

    Parameters
    ----------
    hdxm_list :  :obj:`list`
        or list of :class:`~pyhdx.models.HDXMeasurement`

    Attributes
    ----------
    timepoints : :class:`~numpy.ndarray`
        Ns x Nt array of zero-padded timepoints
    d_exp : :class:`~numpy.ndarray`
        Ns x Np x Nt array with zero-padded measured D-uptake values
    """

    def __init__(self, hdxm_list):
        self.hdxm_list = hdxm_list

        self.coverage = CoverageSet(hdxm_list)
        self.masks = self.coverage.get_masks()

        timepoints_values = np.concatenate([hdxm.timepoints for hdxm in self.hdxm_list])
        self.timepoints = np.zeros((self.Ns, self.Nt))
        self.timepoints[self.masks['st']] = timepoints_values

        d_values = np.concatenate([hdxm.d_exp.flatten() for hdxm in self.hdxm_list])
        self.d_exp = np.zeros((self.Ns, self.Np, self.Nt))
        self.d_exp[self.masks['spt']] = d_values

        # Index array of of shape Ns x y where indices apply to deltaG return aligned residues for
        self.aligned_indices = None
        self.aligned_dataframes = None

    def __iter__(self):
        return self.hdxm_list.__iter__()

    @property
    def Ns(self):
        return len(self.hdxm_list)

    @property
    def Nr(self):
        return self.coverage.Nr

    @property
    def Np(self):
        return np.max([hdxm.Np for hdxm in self.hdxm_list])

    @property
    def Nt(self):
        return np.max([hdxm.Nt for hdxm in self.hdxm_list])

    @property
    def temperature(self):
        return np.array([hdxm.temperature for hdxm in self.hdxm_list])

    @property
    def names(self):
        return [hdxm.name for hdxm in self.hdxm_list]

    def guess_deltaG(self, rates_list):
        """
        create deltaG guesses from rates

        Parameters
        ----------
        rates_list : :obj:`iterable`
            list of pandas series with k_obs esimates

        Returns
        -------

        deltaG_array: :class:`~numpy.ndarray`
            deltaG guesses Ns x Nr shape

        """
        assert len(rates_list) == self.Ns, "Number of elements in 'rates_list' should be equal to number of samples"

        guesses = [hdxm.guess_deltaG(rates, crop=True).to_numpy() for rates, hdxm in zip(rates_list, self.hdxm_list)]
        flat = np.concatenate(guesses)

        deltaG_array = np.full((self.Ns, self.Nr), fill_value=np.nan)
        deltaG_array[self.coverage.s_r_mask] = flat  # todo get this mask from dict?

        for row in deltaG_array:
            # https://stackoverflow.com/questions/9537543/replace-nans-in-numpy-array-with-closest-non-nan-value
            bools = ~np.isfinite(row)
            row[bools] = np.interp(np.flatnonzero(bools), np.flatnonzero(~bools), row[~bools])

        return deltaG_array

    def add_alignment(self, alignment, first_r_numbers=None):
        """

        :param alignment: list
        :param first_r_numbers:
            default is [1, 1, ...] but specifiy here if alignments do not all start at residue 1
        :return:
        """
        dfs = [hdxm.coverage.protein.df for hdxm in self.hdxm_list]
        self.aligned_dataframes = align_dataframes(dfs, alignment, first_r_numbers)

        df = self.aligned_dataframes['r_number']

        # Crop residue numbers to interval range
        df = df[((self.coverage.interval[0] <= df) & (df < self.coverage.interval[1])).all(axis=1)]
        df = df - self.coverage.interval[0]  # First residue in interval selected by index 0
        df.dropna(how='any', inplace=True)  # Remove non-aligned residues

        self.aligned_indices = df.to_numpy(dtype=int).T

    def get_tensors(self):
        #todo create correct shapes as per table X for all
        temperature = np.array([kf.temperature for kf in self.hdxm_list])

        X_values = np.concatenate([hdxm.coverage.X.flatten() for hdxm in self.hdxm_list])
        X = np.zeros((self.Ns, self.Np, self.Nr))
        X[self.masks['spr']] = X_values

        k_int_values = np.concatenate([hdxm.coverage['k_int'].to_numpy() for hdxm in self.hdxm_list])
        k_int = np.zeros((self.Ns, self.Nr))
        k_int[self.masks['sr']] = k_int_values

        dtype = torch.float64

        tensors = {
            'temperature': torch.tensor(temperature, dtype=dtype).reshape(self.Ns, 1, 1),
            'X': torch.tensor(X, dtype=dtype),
            'k_int': torch.tensor(k_int, dtype=dtype).reshape(self.Ns, self.Nr, 1),
            'timepoints': torch.tensor(self.timepoints, dtype=dtype).reshape(self.Ns, 1, self.Nt),
            'uptake': torch.tensor(self.d_exp, dtype=dtype)  #todo this is called uptake_corrected/D/uptake
        }

        return tensors

    @property
    def exchanges(self):
        values = np.concatenate([hdxm.coverage['exchanges'].to_numpy() for hdxm in self.hdxm_list])
        exchanges = np.zeros((self.Ns, self.Nr), dtype=bool)
        exchanges[self.masks['sr']] = values

        return exchanges


#https://stackoverflow.com/questions/4494404/find-large-number-of-consecutive-values-fulfilling-condition-in-a-numpy-array
def contiguous_regions(condition):
    """Finds contiguous True regions of the boolean array "condition". Returns
    a 2D array where the first column is the start index of the region and the
    second column is the end index."""

    # Find the indicies of changes in "condition"
    d = np.diff(condition)
    idx, = d.nonzero()

    # We need to start things after the change in "condition". Therefore,
    # we'll shift the index by 1 to the right.
    idx += 1

    if condition[0]:
        # If the start of condition is True prepend a 0
        idx = np.r_[0, idx]

    if condition[-1]:
        # If the end of condition is True, append the length of the array
        idx = np.r_[idx, condition.size] # Edit

    # Reshape the result into two columns
    idx.shape = (-1,2)
    return idx


def hdx_intersection(hdx_list, fields=None):
    """
    Finds the intersection between peptides in :class:`~pydhx.models.HDXMeasurement` and returns new objects such that
    all peptides (coverage, exposure) between the measurements are identical.

    Optionally intersections by custom fields can be made.

    Parameters
    ----------
    hdx_list : :obj:`list`
        Input list of :class:`~pyhdx.models.HDXMeasurement`
    fields : :obj:`list`
        By which fields to take the intersections. Default is ['_start', '_end', 'exposure']

    Returns
    -------
    hdx_out : :obj:`list`
        Output list of :class:`~pyhdx.models.HDXMeasurement`
    """

    fields = fields or ['_start', '_end', 'exposure']

    full_arrays = [data_obj.full_data for data_obj in hdx_list]
    selected = array_intersection(full_arrays, fields=fields)

    hdx_out = [HDXMeasurement(data, **data_obj.metadata) for data, data_obj in zip(selected, hdx_list)]
    return hdx_out


def array_intersection(arrays_list, fields):
    """
    Find and return the intersecting entries in multiple arrays.

    Parameters
    ----------
    arrays_list : :obj:`iterable`
        Iterable of input structured arrays
    fields : :obj:`iterable` 
        Iterable of fields to use to decide if entires are intersecting

    Returns
    -------
    selected : :obj:`iterable`
        Output iterable of arrays with only intersecting entries.

    """
    intersection = reduce(np.intersect1d, [fields_view(d, fields) for d in arrays_list])
    selected = [elem[np.isin(fields_view(elem, fields), intersection)] for elem in arrays_list]

    return selected<|MERGE_RESOLUTION|>--- conflicted
+++ resolved
@@ -92,47 +92,6 @@
         protein_out = Protein(df_out, index=df_out.index.name, **metadata)
         return protein_out
 
-<<<<<<< HEAD
-=======
-    def to_stringio(self, io=None, include_version=True, include_metadata=True, fmt='csv', **kwargs):
-        """
-        Write Protein data to :class:`~io.StringIO`
-
-        Parameters
-        ----------
-        io : :class:`~io.StringIO`, optional
-            StringIO to write to. If `None` a new StringIO object is created.
-        include_version : :obj:`bool`
-            Set ``True`` to include PyHDX version and current time/date
-        fmt : :obj:`str`
-            Formatting to use, options are 'csv' or 'pprint'
-        include_metadata
-            Not Implemented
-
-        Returns
-        -------
-        io : :class:`~io.StringIO`
-        """
-        #todo add metadata
-
-        io = io or StringIO()
-
-        if include_version:
-            io.write('# ' + pyhdx.VERSION_STRING + ' \n')
-            now = datetime.now()
-            io.write(f'# {now.strftime("%Y/%m/%d %H:%M:%S")} ({int(now.timestamp())}) \n')
-
-        if fmt == 'csv':
-            self.df.to_csv(io, line_terminator='\n', **kwargs)
-        elif fmt == 'pprint':
-            io.write('\n')
-            pprint_df_to_file(self.df, io)
-
-        io.seek(0)
-
-        return io
-
->>>>>>> f764849e
     def to_file(self, file_path, include_version=True, include_metadata=True, fmt='csv', **kwargs):
         """
         Write Protein data to file.
