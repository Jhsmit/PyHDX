import textwrap
import warnings
from functools import reduce, partial

import numpy as np
import pandas as pd
import torch
from hdxrate import k_int_from_sequence
from numpy.lib.recfunctions import append_fields
from scipy import constants

import pyhdx
from pyhdx.alignment import align_dataframes
from pyhdx.fileIO import dataframe_to_file
from pyhdx.support import reduce_inter, fields_view
from pyhdx.config import cfg


def protein_wrapper(func, *args, **kwargs):
    metadata = kwargs.pop("metadata", {})
    [metadata.update(arg.metadata) for arg in args if isinstance(arg, Protein)]

    df_args = [arg.df if isinstance(arg, Protein) else arg for arg in args]
    return_value = func(*df_args, **kwargs)
    if isinstance(return_value, pd.DataFrame):
        return Protein(return_value, **metadata)

    return return_value


class Protein(object):
    """Object describing a protein

    Protein objects are based on panda's DataFrame's with added functionality

    Parameters
    ----------
    data : :class:`~numpy.ndarray` or :obj:`dict` or :class:`~pandas.DataFrame`
        data object to initiate the protein object from
    index : :obj:`str`, optional
        Name of the column with the residue number (index column)

    **metadata
        Dictionary of optional metadata.


    """

    def __init__(self, data, index=None, **metadata):
        self.metadata = metadata
        if isinstance(data, dict) or isinstance(data, np.ndarray):
            self.df = pd.DataFrame(data)
            self.df.set_index(index, inplace=True)
        elif isinstance(data, pd.DataFrame):
            self.df = data.copy()
            if not self.df.index.is_integer():
                raise ValueError(
                    f"Invalid index type {type(self.df.index)} for supplied DataFrame, must be integer index"
                )

        if not self.df.index.is_unique:
            raise ValueError("Protein dataframe indices must be unique")

        new_index = pd.RangeIndex(
            start=self.df.index.min(), stop=self.df.index.max() + 1, name="r_number"
        )
        self.df = self.df.reindex(new_index)

    def __str__(self):
        s = self.df.__str__()
        try:
            full_s = f"Protein {self.metadata['name']}\n" + s
            return full_s
        except KeyError:
            return s

    def __len__(self):
        return len(self.df)

    def __getattr__(self, item):
        attr = getattr(self.df, item)
        if callable(attr):
            return partial(protein_wrapper, attr, metadata=self.metadata)
        else:
            return attr

    def __getstate__(self):
        return self.__dict__

    def __setstate__(self, d):
        self.__dict__.update(d)

    def _make_protein(self, df_out, other):
        """Make a new :class:`~pyhdx.models.Protein` object and combine metadata with other metadata"""
        metadata = {**self.metadata, **other.metadata}
        protein_out = Protein(df_out, index=df_out.index.name, **metadata)
        return protein_out

    def to_file(
        self,
        file_path,
        include_version=True,
        include_metadata=True,
        fmt="csv",
        **kwargs,
    ):
        """
        Write Protein data to file.


        Parameters
        ----------
        file_path : :obj:`str`
            File path to create and write to.
        include_version : :obj:`bool`
            Set ``True`` to include PyHDX version and current time/date
        fmt : :obj:`str`
            Formatting to use, options are 'csv' or 'pprint'
        include_metadata : :obj:`bool`
            If `True`, the objects' metadata is included
        **kwargs : :obj:`dict`, optional
            Optional additional keyword arguments passed to `df.to_csv`
        Returns
        -------
        None

        """

        metadata = self.metadata if include_metadata else include_metadata
        dataframe_to_file(
            file_path,
            self.df,
            include_version=include_version,
            include_metadata=metadata,
            fmt=fmt,
            **kwargs,
        )

    def get_k_int(self, temperature, pH, **kwargs):
        """
        Calculates the intrinsic rate of the sequence. Values of no coverage or prolines are assigned a value of -1
        The rates run are for the first residue (1) up to the last residue that is covered by peptides

        When the previous residue is unknown the current residue is also assigned a value of -1.g

        Parameters
        ----------
        temperature : :obj:`float`
            Temperature of the labelling reaction (Kelvin)
        pH : :obj:`float`
            pH of the labelling reaction

        Returns
        -------

        k_int : :class:`~numpy.ndarray`
            Array of intrisic exchange rates

        """

        if "sequence" not in self:
            raise ValueError(
                "No sequence data available to calculate intrinsic exchange rates."
            )

        sequence = list(
            self["sequence"]
        )  # Includes 'X' padding at cterm if cterm > last peptide
        k_int_array = k_int_from_sequence(sequence, temperature, pH, **kwargs)
        k_int = pd.Series(k_int_array, index=self.df.index)

        return k_int

    @property
    def c_term(self):
        return self.df.index.max()

    @property
    def n_term(self):
        return self.df.index.min()

    def __getitem__(self, item):
        return self.df.__getitem__(item)

    def __setitem__(self, index, value):
        self.df.__setitem__(index, value)

    def __contains__(self, item):
        return self.df.__contains__(item)

    def __sub__(self, other):
        return protein_wrapper(self.df.subtract, other, metadata=self.metadata)

    def __add__(self, other):
        return protein_wrapper(self.df.add, other, metadata=self.metadata)

    def __truediv__(self, other):
        return protein_wrapper(self.df.truediv, other, metadata=self.metadata)

    def __floordiv__(self, other):
        return protein_wrapper(self.df.floordiv, other, metadata=self.metadata)

    def __mul__(self, other):
        return protein_wrapper(self.df.mul, other, metadata=self.metadata)


class PeptideMasterTable(object):
    """
    Main peptide input object.

    The input `~pandas.DataFrame`pandas DataFrame `data` must have the following
    entires for each peptide:

    start: Residue number of the first amino acid in the peptide
    end: Residue number of the last amino acid in the peptide (inclusive)
    sequence: Amino acid sequence of the peptide (one letter code)
    exposure: Typically the time the sample was exposed to a deuterated solution. This can correspond to other times if
        the kinetics of the experiment are set up differently
    state: String describing to which state (experimental conditions) the peptide belongs
    uptake: Number of deuteriums the peptide has taken up

    The following fields are added to the `data` array upon initialization:

    _start: Unmodified copy of initial start field
    _end: Unmodified copy of initial end field
    _sequence: Unmodified copy of initial sequence
    ex_residues: Number of residues that undergo deuterium exchange. This number is calculated using the `drop_first` and
        `ignore_prolines` parameters

    N-terminal residues which are removed because they are either within `drop_first` or they are N-terminal prolines are
    marked with 'x' in the `sequence` field. Prolines which are removed because they are in the middle of a peptide are
    marked with a lower case 'p' in the sequence field.

    The field `scores` is used in calculating exchange rates and can be set by either the `set_backexchange` or
    `set_control` methods.


    Parameters
    ----------
    data : :class:`~pandas.DataFrame`
        Pandas DataFrame with peptide entries.
    drop_first : :obj:`int`
        Number of N-terminal amino acids to ignore. Default is 1.
    d_percentage : :obj:`float`
        Percentage of deuterium in the labelling solution.
    ignore_prolines : :obj:`bool`
        Boolean to toggle ignoring of proline residues. When True these residues are treated as if they're not present
        in the protein.
    sort : :obj:`bool`
        Set to ``True`` to sort the input. Sort order is 'start', 'end', 'sequence', 'exposure', 'state'.
    remove_nan : :obj:`bool`
        Set to ``True`` to remove NaN entries in uptake

    """

    def __init__(
        self,
        data,
        drop_first=1,
        ignore_prolines=True,
        d_percentage=100.0,
        sort=True,
        remove_nan=True,
    ):
        assert np.all(
            data["start"] < data["end"]
        ), "All `start` entries must be smaller than their `end` entries"
        assert (
            0 <= d_percentage <= 100.0
        ), "Deuteration percentage must be between 0 and 100"
        d_percentage /= 100.0

        self.data = data.copy().reset_index(drop=True)
        self.data.index.name = "peptide_index"

        if remove_nan:
            self.data = self.data.dropna(subset=["uptake"])
        if sort:
            self.data = self.data.sort_values(
                ["start", "end", "sequence", "state", "exposure"]
            )

        for col in ["start", "end", "sequence"]:
            target = "_" + col
            if target in self.data:
                continue
            else:
                self.data[target] = self.data[col]

        # Convert sequence to upper case if not so already
        self.data["sequence"] = self.data["sequence"].str.upper()
        # Mark ignored prolines with lower case letters
        if ignore_prolines:
            self.data["sequence"] = [s.replace("P", "p") for s in self.data["sequence"]]

        # Find the total number of n terminal / c_terminal residues to remove
        # Todo: edge cases such as pure prolines or overlap between c terminal prolines and drop_first section (issue 32)
        n_term = np.array(
            [
                len(seq) - len(seq[drop_first:].lstrip("p"))
                for seq in self.data["sequence"]
            ]
        )
        c_term = np.array(
            [len(seq) - len(seq.rstrip("p")) for seq in self.data["sequence"]]
        )

        # Mark removed n terminal residues with lower case x
        self.data["sequence"] = [
            "x" * nt + s[nt:] for nt, s in zip(n_term, self.data["sequence"])
        ]
        self.data["start"] += n_term
        self.data["end"] -= c_term

        ex_residues = (
            np.array(
                [len(s) - s.count("x") - s.count("p") for s in self.data["sequence"]]
            )
            * d_percentage
        )
        if "ex_residues" not in self.data:
            self.data["ex_residues"] = ex_residues

    def __len__(self):
        return self.data.shape[0]

    def get_state(self, state):
        """
        Returns entries in the table with state 'state'
        Rows with NaN entries for 'uptake_corrected' are removed

        Parameters
        ----------
        state : :obj:`str`


        Returns
        -------

        """

        if not isinstance(state, str):
            raise TypeError(f"State must be type `str`, got {type(state)}")
        data = self.data.query(f'state == "{state}"').copy()
        if "uptake_corrected" in data.columns:
            data.dropna(subset=["uptake_corrected"], inplace=True)
        if len(data) == 0:
            raise ValueError(
                f"No data found for state {state!r}, options are: {', '.join(self.data['state'].unique())}"
            )

        return data

    def set_backexchange(self, back_exchange):
        """
        Sets the normalized percentage of uptake through a fixed backexchange value for all peptides.

        Parameters
        ----------
        back_exchange :  :obj:`float`
            Percentage of back exchange

        """

        back_exchange /= 100
        rfu = self.data["uptake"] / ((1 - back_exchange) * self.data["ex_residues"])

        uptake_corrected = self.data["uptake"] / (1 - back_exchange)

        self.data = append_fields(
            self.data,
            ["rfu", "uptake_corrected"],
            data=[rfu, uptake_corrected],
            usemask=False,
        )

    def set_control(self, control_1, control_0=None):
        """
        Apply a control dataset to this object. The column 'RFU' is added to the object by normalizing its uptake
        value with respect to the control uptake value to one.
        Optionally, ``control_zero`` can be specified which is a dataset whose uptake value will be used to zero
        the uptake.

        Nonmatching peptides are set to NaN

        #todo insert math

        Parameters
        ----------
        control_1 : :obj:`tuple`
            tuple with (`state`, `exposure`) for peptides to use for normalization (FD control)
        control_0 : :obj:`tuple`, optional
            tuple with (`state`, `exposure`) for peptides to use for zeroing uptake values (ND control)

        """

        try:
            fd_df = self.get_data(*control_1)[["_start", "_end", "uptake"]].set_index(
                ["_start", "_end"], verify_integrity=True
            )
        except ValueError as e:
            raise ValueError("FD control has duplicate entries") from e

        if fd_df.size == 0:
            raise ValueError(
                f"No matching peptides with state {control_1[0]} and exposure {control_1[1]}"
            )

        try:
            if control_0 is None:
                nd_df = (
                    self.get_data(*control_1)
                    .copy()[["_start", "_end", "uptake"]]
                    .set_index(["_start", "_end"], verify_integrity=True)
                )
                nd_df["uptake"] = 0

            else:
                nd_df = self.get_data(*control_0)[
                    ["_start", "_end", "uptake"]
                ].set_index(["_start", "_end"], verify_integrity=True)
                if nd_df.size == 0:
                    raise ValueError(
                        f"No matching peptides with state {control_0[0]} and exposure {control_0[1]}"
                    )
        except ValueError as e:
            raise ValueError("ND control has duplicate entries") from e

        self.data.set_index(["_start", "_end"], append=True, inplace=True)
        self.data.reset_index(level=0, inplace=True)

        self.data["rfu"] = (self.data["uptake"] - nd_df["uptake"]) / (
            fd_df["uptake"] - nd_df["uptake"]
        )
        self.data["uptake_corrected"] = self.data["rfu"] * self.data["ex_residues"]

        self.data = self.data.set_index("peptide_index", append=True).reset_index(
            level=[0, 1]
        )

    def select(self, **kwargs):
        """
        Select data based on column values.

        Parameters
        ----------
        kwargs: :obj:`dict`
            Column name, value pairs to select

        Returns
        -------
        output_data : :class:`~pandas.DataFrame`
            DataFrame with selected peptides

        """
        masks = [self.data[k] == v for k, v in kwargs.items()]
        m = np.logical_and.reduce(masks)

        return self.data[m]

    def get_data(self, state, exposure):
        """
        Get all peptides matching `state` and `exposure`.

        Parameters
        ----------
        state : :obj:`str`
            Measurement state
        exposure : :obj:`float`
            Measurement exposure time

        Returns
        -------
        output_data : :class:`~pandas.DataFrame`
            DataFrame with selected peptides
        """

        return self.select(state=state, exposure=exposure)

    @property
    def states(self):
        """:class:`~numpy.ndarray` Array with unique states"""
        return np.unique(self.data["state"])

    @property
    def exposures(self):
        """:class:`~numpy.ndarray` Array with unique exposures"""
        return np.unique(self.data["exposure"])


class Coverage(object):
    """
    Object describing layout and coverage of peptides and generating the corresponding matrices. Peptides should all
    belong to the same state and have the same exposure time.

    Parameters
    ----------
    data : :class:`~pandas.DataFrame`
        DataFrame with input peptides
    c_term : :obj:`int`
        Residue index number of the C-terminal residue (where first residue in index number 1)
    n_term : :obj:`int`
        Residue index of the N-terminal residue. Default value is 1, can be negative to accomodate for N-terminal
        purification tags
    sequence : :obj:`str`
        Amino acid sequence of the protein in one-letter FASTA encoding. Optional, if not specified the amino acid sequence
        from the peptide data is used to (partially) reconstruct the sequence. Supplied amino acid sequence must be
        compatible with sequence information in the peptides.

    Attributes
    ----------

    X : :class:`~numpy.ndarray`
        N x M matrix where N is the number of peptides and M equal to `prot_len`.
        Values are 1/(ex_residues) where there is coverage.
    Z : :class:`~numpy.ndarray`
        N x M matrix where N is the number of peptides and M equal to `prot_len`.
        Values are 1/(ex_residues) where there is coverage,
        #todo account for prolines: so that rows sum to 1 is currently not true

    """

    def __init__(self, data, n_term=1, c_term=None, sequence=""):
        assert len(np.unique(data["exposure"])) == 1, "Exposure entries are not unique"
        assert len(np.unique(data["state"])) == 1, "State entries are not unique"
        self.data = data.sort_values(["start", "end"], axis=0)
        self.data.index.name = "peptide_id"  # todo check these are the same as parent object peptide_id (todo make wide instead of instersection)

        start = self.data["_start"].min()
        end = self.data["_end"].max()

        if n_term:
            start = min(start, n_term)
        if sequence and c_term is None:
            c_term = len(sequence) + n_term - 1
        if c_term:
            if c_term + 1 < end:
                raise ValueError(
                    "HDX data extends beyond c_term number, check 'sequence' or 'c_term'"
                )
            end = c_term + 1  # c_term is inclusive, therefore plus one

        r_number = pd.RangeIndex(
            start, end, name="r_number"
        )  # r_number spanning the full protein range, not just the covered range
        # Full sequence
        _seq = pd.Series(index=r_number, dtype="U").fillna("X")  # Full sequence
        # Sequence with lower case letters for no coverage due to n_terminal residues or prolines
        seq = pd.Series(index=r_number, dtype="U").fillna("X")
        for idx in self.data.index[::-1]:
            start, end = self.data.loc[idx, "_start"], self.data.loc[idx, "_end"]

            _seq.loc[start : end - 1] = list(self.data.loc[idx, "_sequence"])
            seq.loc[start : end - 1] = list(
                self.data.loc[idx, "sequence"]
            )  # = list(d['sequence'])

        if sequence:
            for r, s1, s2 in zip(r_number, sequence, _seq):
                if s2 != "X" and s1 != s2:
                    raise ValueError(
                        f"Mismatch in supplied sequence and peptides sequence at residue {r}, expected '{s2}', got '{s1}'"
                    )
            if len(sequence) != len(_seq):
                raise ValueError(
                    "Invalid length of supplied sequence. Please check 'n_term' and 'c_term' parameters"
                )
            _seq = list(sequence)

        # todo check if this is always correctly determined (n terminal residues usw)
        exchanges = [
            s.isupper() and (s != "X") for s in seq
        ]  # Boolean array True if residue exchanges, full length
        coverage = seq != "X"  # Boolean array for coverage
        protein_df = pd.DataFrame(
            {"sequence": _seq, "coverage": coverage, "exchanges": exchanges},
            index=r_number,
        )

        # Inclusive, exclusive interval of peptides coverage across the whole protein
        self.interval = (np.min(self.data["start"]), np.max(self.data["end"]))
        self.protein = Protein(protein_df, index="r_number")

        # matrix dimensions N_peptides N_residues, dtype for TF compatibility
        _exchanges = self["exchanges"]  # Array only on covered part
        self.X = np.zeros(
            (len(self.data), self.interval[1] - self.interval[0]), dtype=int
        )
        self.Z = np.zeros_like(self.X, dtype=float)
        for row, idx in enumerate(self.data.index):
            start, end = self.data.loc[idx, "start"], self.data.loc[idx, "end"]
            i0, i1 = self.r_number.get_loc(start), self.r_number.get_loc(end - 1)
            # i0, i1 = np.searchsorted(self.r_number, (entry['start'], entry['end']))
            self.X[row][i0 : i1 + 1] = 1
            self.Z[row][i0 : i1 + 1] = _exchanges[i0 : i1 + 1]
        self.Z = self.Z / self.data["ex_residues"].to_numpy()[:, np.newaxis]

    def __len__(self):
        return len(self.data)

    def __getitem__(self, item):
        pd_series = self.protein[item]
        return self.apply_interval(pd_series)

    def apply_interval(self, array_or_series):
        """
        Given a Numpy array or Pandas series with a length equal to the full protein, returns the section of the array equal to the covered
        region. Returned series length is equal to number of columns in the X matrix

        Parameters
        ----------
        np.narray or pd.series

        """

        if isinstance(array_or_series, np.ndarray):
            series = pd.Series(array_or_series, index=self.protein.df.index)
            assert len(array_or_series) == len(self.protein)
        else:
            series = array_or_series

        # - 1 because interval is inclusive, exclusive and .loc slices inclusive, inclusive
        covered_slice = series.loc[self.interval[0] : self.interval[1] - 1]

        return covered_slice

    @property
    def percent_coverage(self):
        """:obj:`float`: Percentage of residues covered by peptides"""
        return 100 * np.mean(self.protein["coverage"])

    @property
    def redundancy(self):
        """:obj:`float`: Average redundancy of peptides in regions with at least 1 peptide"""
        x_coverage = self.X[:, self["coverage"]]
        return np.mean(np.sum(x_coverage, axis=0))

    @property
    def Np(self):
        """:obj:`int`: Number of peptides."""
        return self.X.shape[0]

    @property
    def Nr(self):
        """:obj:`int`: Total number of residues spanned by the peptides."""

        return self.X.shape[1]

    @property
    def r_number(self):
        """:class:`~pandas.RangeIndex`: Pandas index numbers corresponding to the part of the protein covered by peptides"""

        return pd.RangeIndex(self.interval[0], self.interval[1], name="r_number")

    @property
    def index(self):
        """:class:`~pandas.RangeIndex`: Pandas index numbers corresponding to the part of the protein covered by peptides"""
        return self.r_number

    @property
    def block_length(self):
        """:class:`~numpy.ndarary`: Lengths of unique blocks of residues in the peptides map,
        along the `r_number` axis"""

        # indices are start and stop values of blocks
        indices = np.sort(np.concatenate([self.data["start"], self.data["end"]]))
        # indices of insertion into r_number vector gives us blocks with taking prolines into account.
        diffs = np.diff(np.searchsorted(self.r_number, indices))

        block_length = diffs[diffs != 0]
        return block_length

    @property
    def X_norm(self):
        """:class:`~numpy.ndarray`: `X` coefficient matrix normalized column wise."""
        return self.X / np.sum(self.X, axis=0)[np.newaxis, :]

    @property
    def Z_norm(self):
        """:class:`~numpy.ndarray`: `Z` coefficient matrix normalized column wise."""
        with warnings.catch_warnings():
            warnings.filterwarnings("ignore", category=RuntimeWarning)
            z_norm = self.Z / np.sum(self.Z, axis=0)[np.newaxis, :]
        return z_norm

    def get_sections(self, gap_size=-1):
        """Get the intervals of independent sections of coverage.

        Intervals are inclusive, exclusive.
        Gaps are defined with `gap_size`, adjacent peptides with distances bigger than this value are considered not to
        overlap. Set to -1 to treat touching peptides as belonging to the same section.

        Parameters
        ----------
        gap_size : :obj:`int`
            The size which defines a gap

        """
        intervals = [(s, e) for s, e in zip(self.data["start"], self.data["end"])]
        sections = reduce_inter(intervals, gap_size=gap_size)

        return sections

    def __eq__(self, other):
        """Coverage objects are considered equal if both objects fully match between their start, end and sequence fields"""
        assert isinstance(other, Coverage), "Other must be an instance of Coverage"
        return (
            len(self.data) == len(other.data)
            and np.all(self.data["start"] == other.data["start"])
            and np.all(self.data["end"] == other.data["end"])
            and np.all(self.data["sequence"] == other.data["sequence"])
        )


class HDXMeasurement(object):
    """
    Main HDX data object. This object has peptide data of a single state but with multiple timepoints.

    Timepoint data is split into :class:`~pyhdx.models.PeptideMeasurements` objects for each timepoint
    Supplied data is made 'uniform' such that all timepoints have the same peptides

    Parameters
    ----------
    data : :class:`~pandas.DataFrame`
        Pandas dataframe with all peptides belonging to a single state.
    **metadata
        Dictionary of optional metadata. By default, holds the `temperature` and `pH` parameters.


    Attributes
    ----------
    data: :class:`~pandas.DataFrame`
        Pandas dataframe with all peptides
    state : :obj:`str`
        State of the HDX measurement
    timepoints : :class:`~numpy.ndarray`
        Array with exposure times (sorted)
    peptides : :obj:`list`
        List of :class:`~pyhdx.models.PeptideMeasurements`, one list element per timepoint.
    coverage : :class:`~pyhdx.models.Coverage`
        Coverage object describing peptide layout.

    """

    def __init__(self, data, **metadata):
        self.metadata = metadata
        assert len(data["state"].unique()) == 1
        self.state = str(data["state"].iloc[0])
        self.timepoints = np.sort(np.unique(data["exposure"]))

        # Obtain the intersection of peptides per timepoint
        data_list = [
            (data[data["exposure"] == exposure]).set_index(["_start", "_end"])
            for exposure in self.timepoints
        ]
        index_intersection = reduce(pd.Index.intersection, [d.index for d in data_list])
        intersected_data = [
            df.loc[index_intersection].reset_index() for df in data_list
        ]

        cov_kwargs = {
            kwarg: metadata.get(kwarg, default)
            for kwarg, default in zip(["c_term", "n_term", "sequence"], [None, 1, ""])
        }

        self.peptides = [HDXTimepoint(df, **cov_kwargs) for df in intersected_data]

        # Create coverage object from the first time point (as all are now equal)
        self.coverage = Coverage(intersected_data[0], **cov_kwargs)

        if self.temperature and self.pH:
            k_int = self.coverage.protein.get_k_int(self.temperature, self.pH)
            self.coverage.protein["k_int"] = k_int

        self.data = pd.concat(intersected_data, axis=0, ignore_index=True).sort_values(
            ["start", "end", "sequence", "exposure"]
        )
        self.data["peptide_id"] = self.data.index % self.Np
        self.data.index.name = (
            "peptide_index"  # index is original index which continues along exposures
        )
        self.data_wide = (
            self.data.pivot(index="peptide_id", columns=["exposure"])
            .reorder_levels([1, 0], axis=1)
            .sort_index(axis=1, level=0, sort_remaining=False)
        )

    def __str__(self):
        """
        String representation of HDX measurement object.

        Returns
        -------
        s : `obj`:str:
            Multiline string describing this HDX Measurement object

        """

        timepoints = ", ".join([f"{t:.2f}" for t in self.timepoints])

        s = f"""
        HDX Measurement: {self.name}
        
        Number of peptides:     {self.Np}
        Number of residues:     {self.Nr} ({self.coverage.interval[0]} - {self.coverage.interval[1]})
        Number of timepoints:   {self.Nt}
        Timepoints:             {timepoints} seconds
        Coverage Percentage:    {self.coverage.percent_coverage:.2f}
        Average redundancy:     {self.coverage.redundancy:.2f}      
        Temperature:            {self.temperature} K
        pH:                     {self.pH}             
        """

        return textwrap.dedent(s.lstrip("\n"))

    def _repr_markdown_(self):
        s = str(self)
        s = s.replace("\n", "<br>")
        return s

    @property
    def name(self):
        """:obj:`str`: HDX Measurement name"""
        return self.metadata.get("name", self.state)

    @property
    def temperature(self):
        """:obj:`float`: Temperature of the H/D exchagne reaction (K)."""
        return self.metadata.get("temperature", None)

    @property
    def pH(self):
        """pH of the H/D exchange reaction."""
        return self.metadata.get("pH", None)

    @property
    def Np(self):
        """:obj:`int`: Number of peptides."""
        return self.coverage.Np

    @property
    def Nr(self):
        """:obj:`int`: Total number of residues spanned by the peptides."""
        return self.coverage.Nr

    @property
    def Nt(self):
        """:obj:`int`: Number of timepoints."""
        return len(self.timepoints)

    def __len__(self):
        import warnings

        warnings.warn("Use hdxm.Nt instead", DeprecationWarning)
        return len(self.timepoints)

    def __iter__(self):
        return self.peptides.__iter__()

    def __getitem__(self, item):
        return self.peptides.__getitem__(item)

    @property
    def rfu_residues(self):
        """:class:`~pandas.DataFrame`: Relative fractional uptake per residue. Shape Nr x Nt"""
        df = pd.concat([v.rfu_residues for v in self], keys=self.timepoints, axis=1)
        df.columns.name = "exposure"

        return df

    @property
    def rfu_peptides(self):
        """:class:`~pandas.DataFrame`: Relative fractional uptake per peptide. Shape Np x Nt"""
        df = pd.concat([v.rfu_peptides for v in self], keys=self.timepoints, axis=1)
        df.columns.name = "exposure"
        return df

    @property
    def d_exp(self):
        """:class:`~pandas.DataFrame`: D-uptake values (corrected). Shape Np x Nt"""
        df = pd.concat([v.d_exp for v in self], keys=self.timepoints, axis=1)
        df.columns.name = "exposure"
        return df

    def get_tensors(self, exchanges=False, dtype=None):
        """
        Returns a dictionary of tensor variables for fitting to Linderstrøm-Lang kinetics.

        Tensor variables are (shape):
        Temperature (1 x 1)
        X (Np x Nr)
        k_int (Nr x 1)
        timepoints (1 x Nt)
        d_exp (D) (Np x Nt)

        Parameters
        ----------
        exchanges : :obj:`bool`
            If True only returns tensor data describing residues which exchange (ie have peptides and are not prolines)

        Returns
        -------

        tensors : :obj:`dict`

        """

        if "k_int" not in self.coverage.protein:
            raise ValueError(
                "Unknown intrinsic rates of exchange, please supply pH and temperature parameters"
            )
        try:
            d_exp = self.d_exp
        except ValueError:
            raise ValueError("HDX data is not corrected for back exchange.")

        if exchanges:
            # this could be a method on coverage object similar to apply_interval; select exchanging
            bools = self.coverage["exchanges"].to_numpy()
        else:
            bools = np.ones(self.Nr, dtype=bool)

        dtype = dtype or cfg.TORCH_DTYPE
        device = cfg.TORCH_DEVICE

        tensors = {
            "temperature": torch.tensor(
                [self.temperature], dtype=dtype, device=device
            ).unsqueeze(-1),
            "X": torch.tensor(self.coverage.X[:, bools], dtype=dtype, device=device),
            "k_int": torch.tensor(
                self.coverage["k_int"].to_numpy()[bools], dtype=dtype, device=device
            ).unsqueeze(-1),
            "timepoints": torch.tensor(
                self.timepoints, dtype=dtype, device=device
            ).unsqueeze(0),
            "d_exp": torch.tensor(self.d_exp.to_numpy(), dtype=dtype, device=device),
        }

        return tensors

    def guess_deltaG(self, rates, correct_c_term=True):
        """
        Obtain ΔG initial guesses from apparent H/D exchange rates.
        Units of input rates are per second.

        Parameters
        ----------
        rates : :class:`~pandas.Series`
           Apparent exchange rate rates. Series index is protein residue number
        crop : :obj:`bool`
            If `True` the resulting :class:`~pandas.Series` is cropped to the residue interval covered by peptides.

        Returns
        -------
        dG : :class:`~pandas.Series`
            ΔG guess values

        """
        if "k_int" not in self.coverage.protein:
            raise ValueError(
                "Unknown intrinsic rates of exchange, please supply pH and temperature parameters"
            )
        if not isinstance(rates, pd.Series):
            raise TypeError("Rates input type should be pandas.Series")

        p_guess = (self.coverage.protein["k_int"] / rates) - 1

        p_guess.clip(
            0.0, None, inplace=True
        )  # Some initial guesses might have negative PF values
        with np.errstate(divide="ignore"):
            deltaG = np.log(p_guess) * constants.R * self.temperature

        deltaG.replace([np.inf, -np.inf], np.nan, inplace=True)

        if correct_c_term and self.coverage.protein.c_term in deltaG.index:
            deltaG.loc[self.coverage.protein.c_term] = deltaG.loc[
                self.coverage.protein.c_term - 1
            ]

        return deltaG

    def to_file(
        self,
        file_path,
        include_version=True,
        include_metadata=True,
        fmt="csv",
        **kwargs,
    ):
        """
        Write the data in this HDX measurement to file.

        Parameters
        ----------
        file_path : :obj:`str`
            File path to create and write to.
        include_version : :obj:`bool`
            Set `True` to include PyHDX version and current time/date
        fmt: :obj: `str`
            Formatting to use, options are 'csv' or 'pprint'
        include_metadata : :obj:`bool`
            If `True`, the objects' metadata is included
        **kwargs : :obj:`dict`, optional
            Optional additional keyword arguments passed to `df.to_csv`
        Returns
        -------
        None

        """

        # requires testing dont think this works as intended
        # should use self.metadata if include_metadata is the bool True otherwise if its a dict use that
        metadata = self.metadata if include_metadata else include_metadata
        df = self.data
        dataframe_to_file(
            file_path,
            df,
            include_version=include_version,
            include_metadata=metadata,
            fmt=fmt,
            **kwargs,
        )


class HDXTimepoint(Coverage):
    """
    Class with subset of peptides corresponding to only one state and exposure

    Parameters
    ----------
    data : :class:`~pandas.DataFrame`
        Numpy structured array with input data

    """

    def __init__(self, data, **kwargs):
        assert len(np.unique(data["exposure"])) == 1, "Exposure entries are not unique"
        assert len(np.unique(data["state"])) == 1, "State entries are not unique"

        super(HDXTimepoint, self).__init__(data, **kwargs)

        self.state = self.data["state"][0]
        self.exposure = self.data["exposure"][0]

    @property
    def rfu_peptides(self):
        """:class:`~pandas.Series`: Relative fractional uptake per peptide"""
        return self.data["rfu"]

    @property
    def d_exp(self):
        """:class:`~pandas.Series`: Experimentally measured D-values (corrected)"""
        return self.data["uptake_corrected"]

    @property
    def name(self):
        """:obj:`str`: Name of this peptidemeasurement"""
        return self.state + "_" + str(self.exposure)

    @property
    def rfu_residues(self):
        """:class:`~pandas.Series`: Relative fractional uptake (RFU) per residue. Obtained by weighted averaging"""
        return self.weighted_average("rfu")

    def calc_rfu(self, residue_rfu):
        """
        Calculates RFU per peptide given an array of individual residue scores

        Parameters
        ----------
        residue_rfu : :class:`~numpy.ndarray`
            Array of rfu per residue of length `prot_len`

        Returns
        -------

        rfu : :class:`~numpy.ndarray`
            Array of rfu per peptide
        """

        rfu = self.Z.dot(residue_rfu)
        return rfu

    def weighted_average(self, field):
        """
        Calculate per-residue weighted average of values in data column

        Parameters
        ----------
        field : :obj:`str`
            Data field (column) to calculated weighted average of

        Returns
        -------


        """

        array = self.Z_norm.T.dot(self.data[field])
        series = pd.Series(array, index=self.index)
        return series


class CoverageSet(object):
    # todo perhaps this object should have X
    def __init__(self, hdxm_list):
        self.hdxm_list = hdxm_list

        # todo create Coverage object for the 3d case
        intervals = np.array(
            [hdxm_list.coverage.interval for hdxm_list in self.hdxm_list]
        )
        self.interval = (intervals[:, 0].min(), intervals[:, 1].max())
        self.r_number = np.arange(*self.interval)

        self.Ns = len(self.hdxm_list)
        self.Nr = len(self.r_number)
        self.Np = np.max([hdxm.Np for hdxm in self.hdxm_list])
        self.Nt = np.max([hdxm.Nt for hdxm in self.hdxm_list])

    @property
    def index(self):
        """pd index:"""
        return pd.RangeIndex(self.interval[0], self.interval[1], name="r_number")

    def apply_interval(self, array_or_series):
        """Given a Numpy array or Pandas series with a length equal to the full protein, returns the section of the array equal to the covered
        region. Returned series length is equal to number of columns in the X matrix

        """
        # todo testing and 2d array support
        if isinstance(array_or_series, np.ndarray):
            series = pd.Series(array_or_series, index=self.index)
            assert len(array_or_series) == len(self.index)
        else:
            series = array_or_series

        # - 1 because interval is inclusive, exclusive and .loc slices inclusive, inclusive
        covered_slice = series.loc[self.interval[0] : self.interval[1] - 1]

        return covered_slice

    @property
    def s_r_mask(self):
        """mask of shape NsxNr with True entries covered by hdx measurements (exluding gaps)"""
        mask = np.zeros((self.Ns, self.Nr), dtype=bool)
        for i, hdxm in enumerate(self.hdxm_list):
            interval_sample = hdxm.coverage.interval
            i0 = interval_sample[0] - self.interval[0]
            i1 = interval_sample[1] - self.interval[0]

            mask[i, i0:i1] = True

        return mask

    def get_masks(self):
        """mask of shape NsxNr with True entries covered by hdx measurements (exluding gaps)"""
        sr_mask = np.zeros((self.Ns, self.Nr), dtype=bool)
        st_mask = np.zeros((self.Ns, self.Nt), dtype=bool)
        spr_mask = np.zeros((self.Ns, self.Np, self.Nr), dtype=bool)
        spt_mask = np.zeros((self.Ns, self.Np, self.Nt), dtype=bool)
        for i, hdxm in enumerate(self.hdxm_list):
            interval_sample = hdxm.coverage.interval
            i0 = interval_sample[0] - self.interval[0]
            i1 = interval_sample[1] - self.interval[0]

            sr_mask[i, i0:i1] = True
            st_mask[i, -hdxm.Nt :] = True
            spr_mask[i, 0 : hdxm.Np, i0:i1] = True
            spt_mask[i, 0 : hdxm.Np, -hdxm.Nt :] = True

        mask_dict = {"sr": sr_mask, "st": st_mask, "spr": spr_mask, "spt": spt_mask}

        return mask_dict


class HDXMeasurementSet(object):
    """
    Set of multiple :class:`~pyhdx.models.HDXMeasurement`

    Parameters
    ----------
    hdxm_list :  :obj:`list`
        or list of :class:`~pyhdx.models.HDXMeasurement`

    Attributes
    ----------
    timepoints : :class:`~numpy.ndarray`
        Ns x Nt array of zero-padded timepoints
    d_exp : :class:`~numpy.ndarray`
        Ns x Np x Nt array with zero-padded measured D-uptake values
    """

    def __init__(self, hdxm_list):
        self.hdxm_list = hdxm_list

        self.coverage = CoverageSet(hdxm_list)
        self.masks = self.coverage.get_masks()

        timepoints_values = np.concatenate([hdxm.timepoints for hdxm in self.hdxm_list])
        self.timepoints = np.zeros((self.Ns, self.Nt))
        self.timepoints[self.masks["st"]] = timepoints_values

        d_values = np.concatenate(
            [hdxm.d_exp.to_numpy().flatten() for hdxm in self.hdxm_list]
        )
        self.d_exp = np.zeros((self.Ns, self.Np, self.Nt))
        self.d_exp[self.masks["spt"]] = d_values

        # Index array of of shape Ns x y where indices apply to dG return aligned residues for
        self.aligned_indices = None
        self.aligned_dataframes = None

    def __iter__(self):
        return self.hdxm_list.__iter__()

    def __getitem__(self, item):
        return self.hdxm_list.__getitem__(item)

    @property
    def Ns(self):
        return len(self.hdxm_list)

    @property
    def Nr(self):
        return self.coverage.Nr

    @property
    def Np(self):
        return np.max([hdxm.Np for hdxm in self.hdxm_list])

    @property
    def Nt(self):
        return np.max([hdxm.Nt for hdxm in self.hdxm_list])

    @property
    def temperature(self):
        return np.array([hdxm.temperature for hdxm in self.hdxm_list])

    @property
    def names(self):
        return [hdxm.name for hdxm in self.hdxm_list]

    @property
    def rfu_residues(self):
<<<<<<< HEAD
        # todo make nlevel =3 with quantity 'rfu' column
        rfu = pd.concat(
            [hdxm.rfu_residues for hdxm in self],
            keys=self.names,
            names=["state", "exposure"],
            axis=1,
        )
=======
        rfu = pd.concat([hdxm.rfu_residues for hdxm in self],
                  keys=self.names, names=['state', 'exposure'], axis=1)
        columns = pd.MultiIndex.from_tuples(
            tuples=[(*tup, 'rfu') for tup in rfu.columns],
            names=['state', 'exposure', 'quantity']
        )
        
        rfu.columns = columns
>>>>>>> 65f41c2b

        return rfu

    def guess_deltaG(self, rates_df):
        """
        Create dG guesses from rates

        Parameters
        ----------
        rates_df : :class:`~pandas.DataFrame`
            Pandas dataframe with k_obs estimates. Column names must correspond to HDX measurement names.

        Returns
        -------

        deltaG: :class:`~pandas.DataFrame`
            ΔG guess values

        """

        guesses = [
            hdxm.guess_deltaG(rates_df[name]) for hdxm, name in zip(self, self.names)
        ]
        deltaG = pd.concat(guesses, keys=self.names, axis=1)

        return deltaG

    def add_alignment(self, alignment, first_r_numbers=None):
        """

        :param alignment: list
        :param first_r_numbers:
            default is [1, 1, ...] but specifiy here if alignments do not all start at residue 1
        :return:
        """
        dfs = [hdxm.coverage.protein.df for hdxm in self.hdxm_list]
        self.aligned_dataframes = align_dataframes(dfs, alignment, first_r_numbers)

        df = self.aligned_dataframes["r_number"]

        # Crop residue numbers to interval range
        df = df[
            ((self.coverage.interval[0] <= df) & (df < self.coverage.interval[1])).all(
                axis=1
            )
        ]
        df = (
            df - self.coverage.interval[0]
        )  # First residue in interval selected by index 0
        df.dropna(how="any", inplace=True)  # Remove non-aligned residues

        self.aligned_indices = df.to_numpy(dtype=int).T

    def get_tensors(self, dtype=None):
        # todo create correct shapes as per table X for all
        temperature = np.array([kf.temperature for kf in self.hdxm_list])

        X_values = np.concatenate(
            [hdxm.coverage.X.flatten() for hdxm in self.hdxm_list]
        )
        X = np.zeros((self.Ns, self.Np, self.Nr))
        X[self.masks["spr"]] = X_values

        k_int_values = np.concatenate(
            [hdxm.coverage["k_int"].to_numpy() for hdxm in self.hdxm_list]
        )
        k_int = np.zeros((self.Ns, self.Nr))
        k_int[self.masks["sr"]] = k_int_values

        dtype = dtype or cfg.TORCH_DTYPE
        device = cfg.TORCH_DEVICE

        tensors = {
            "temperature": torch.tensor(
                temperature, dtype=dtype, device=device
            ).reshape(self.Ns, 1, 1),
            "X": torch.tensor(X, dtype=dtype, device=device),
            "k_int": torch.tensor(k_int, dtype=dtype, device=device).reshape(
                self.Ns, self.Nr, 1
            ),
            "timepoints": torch.tensor(
                self.timepoints, dtype=dtype, device=device
            ).reshape(self.Ns, 1, self.Nt),
            "d_exp": torch.tensor(
                self.d_exp, dtype=dtype, device=device
            ),  # todo this is called uptake_corrected/D/uptake
        }

        return tensors

    @property
    def exchanges(self):
        values = np.concatenate(
            [hdxm.coverage["exchanges"].to_numpy() for hdxm in self.hdxm_list]
        )
        exchanges = np.zeros((self.Ns, self.Nr), dtype=bool)
        exchanges[self.masks["sr"]] = values

        return exchanges

    def to_file(
        self,
        file_path,
        include_version=True,
        include_metadata=True,
        fmt="csv",
        **kwargs,
    ):
        """
        Write the data in this HDX measurement set to file.

        Parameters
        ----------
        file_path : :obj:`str`
            File path to create and write to.
        include_version : :obj:`bool`
            Set ``True`` to include PyHDX version and current time/date
        fmt: :obj: `str`
            Formatting to use, options are 'csv' or 'pprint'
        include_metadata : :obj:`bool`
            If `True`, the objects' metadata is included
        **kwargs : :obj:`dict`, optional
            Optional additional keyword arguments passed to `df.to_csv`
        Returns
        -------
        None

        """

        dfs = []
        metadata = {}
        for hdxm in self.hdxm_list:
            metadata[hdxm.name] = (
                hdxm.metadata if include_metadata else include_metadata
            )
            dfs.append(hdxm.data)

        full_df = pd.concat(dfs, axis=1, keys=self.names)
        dataframe_to_file(
            file_path,
            full_df,
            include_version=include_version,
            include_metadata=metadata,
            fmt=fmt,
            **kwargs,
        )


# https://stackoverflow.com/questions/4494404/find-large-number-of-consecutive-values-fulfilling-condition-in-a-numpy-array
def contiguous_regions(condition):
    """Finds contiguous True regions of the boolean array "condition". Returns
    a 2D array where the first column is the start index of the region and the
    second column is the end index."""

    # Find the indicies of changes in "condition"
    d = np.diff(condition)
    (idx,) = d.nonzero()

    # We need to start things after the change in "condition". Therefore,
    # we'll shift the index by 1 to the right.
    idx += 1

    if condition[0]:
        # If the start of condition is True prepend a 0
        idx = np.r_[0, idx]

    if condition[-1]:
        # If the end of condition is True, append the length of the array
        idx = np.r_[idx, condition.size]  # Edit

    # Reshape the result into two columns
    idx.shape = (-1, 2)
    return idx


def hdx_intersection(hdx_list, fields=None):
    """
    Finds the intersection between peptides in :class:`~pydhx.models.HDXMeasurement` and returns new objects such that
    all peptides (coverage, exposure) between the measurements are identical.

    Optionally intersections by custom fields can be made.

    Parameters
    ----------
    hdx_list : :obj:`list`
        Input list of :class:`~pyhdx.models.HDXMeasurement`
    fields : :obj:`list`
        By which fields to take the intersections. Default is ['_start', '_end', 'exposure']

    Returns
    -------
    hdx_out : :obj:`list`
        Output list of :class:`~pyhdx.models.HDXMeasurement`
    """

    fields = fields or ["_start", "_end", "exposure"]

    full_arrays = [data_obj.full_data for data_obj in hdx_list]
    selected = array_intersection(full_arrays, fields=fields)

    hdx_out = [
        HDXMeasurement(data, **data_obj.metadata)
        for data, data_obj in zip(selected, hdx_list)
    ]
    return hdx_out


def array_intersection(arrays_list, fields):
    """
    Find and return the intersecting entries in multiple arrays.

    Parameters
    ----------
    arrays_list : :obj:`iterable`
        Iterable of input structured arrays
    fields : :obj:`iterable`
        Iterable of fields to use to decide if entires are intersecting

    Returns
    -------
    selected : :obj:`iterable`
        Output iterable of arrays with only intersecting entries.

    """
    intersection = reduce(np.intersect1d, [fields_view(d, fields) for d in arrays_list])
    selected = [
        elem[np.isin(fields_view(elem, fields), intersection)] for elem in arrays_list
    ]

    return selected<|MERGE_RESOLUTION|>--- conflicted
+++ resolved
@@ -1245,15 +1245,6 @@
 
     @property
     def rfu_residues(self):
-<<<<<<< HEAD
-        # todo make nlevel =3 with quantity 'rfu' column
-        rfu = pd.concat(
-            [hdxm.rfu_residues for hdxm in self],
-            keys=self.names,
-            names=["state", "exposure"],
-            axis=1,
-        )
-=======
         rfu = pd.concat([hdxm.rfu_residues for hdxm in self],
                   keys=self.names, names=['state', 'exposure'], axis=1)
         columns = pd.MultiIndex.from_tuples(
@@ -1262,7 +1253,6 @@
         )
         
         rfu.columns = columns
->>>>>>> 65f41c2b
 
         return rfu
 
