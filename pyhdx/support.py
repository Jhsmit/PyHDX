--- conflicted
+++ resolved
@@ -356,12 +356,7 @@
     pd_series = pd.Series(color_arr, index=r_number)
     pd_series = pd_series.reindex(np.arange(1, c_term + 1))
     pd_series = pd_series.replace('nan', no_coverage)  # No coverage at nan entries
-<<<<<<< HEAD
     pd_series = pd_series.replace(np.nan, no_coverage)  # Numpy NaNs
-
-=======
-    pd_series = pd_series.replace(np.nan, no_coverage)
->>>>>>> 0c02ae1c
 
     grp = pd_series.groupby(pd_series)  # https://stackoverflow.com/questions/33483670/how-to-group-a-series-by-values-in-pandas
 
