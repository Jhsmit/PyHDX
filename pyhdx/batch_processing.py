--- conflicted
+++ resolved
@@ -44,17 +44,11 @@
 
     data = read_dynamx(*input_files)
 
-<<<<<<< HEAD
-    pmt = PeptideMasterTable(
-        data, d_percentage=yaml_dict["d_percentage"]
-    )  # todo add proline, n_term options
-    if "control" in yaml_dict.keys():  # Use a FD control for back exchange correction
-=======
     pmt = PeptideMasterTable(data,
                              drop_first=yaml_dict.get('drop_first', 1),
                              d_percentage=yaml_dict['d_percentage'])  #todo add proline, n_term options
+
     if 'control' in yaml_dict.keys():  # Use a FD control for back exchange correction
->>>>>>> 65f41c2b
         # todo control should be set from an external file
         control_state = yaml_dict["control"]["state"]
         exposure_value = yaml_dict["control"]["exposure"]["value"]
