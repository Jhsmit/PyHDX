import asyncio
import sys
import uuid
import warnings
import zipfile
from datetime import datetime
from functools import partial
from io import StringIO, BytesIO

from holoviews.streams import Pipe
import holoviews as hv
import colorcet
import matplotlib as mpl
import matplotlib.pyplot as plt
import numpy as np
import numpy.typing as npt
import pandas as pd
import panel as pn
import param
import yaml
from distributed import Client
from panel.io.server import async_execute
from proplot import to_hex
from scipy.constants import R
from skimage.filters import threshold_multiotsu

from pyhdx.batch_processing import StateParser
from pyhdx.config import cfg
from pyhdx.fileIO import read_dynamx, csv_to_dataframe, dataframe_to_stringio
from pyhdx.fitting import (
    fit_rates_weighted_average,
    fit_rates_half_time_interpolate,
    get_bounds,
    fit_gibbs_global,
    fit_gibbs_global_batch,
    PATIENCE,
    STOP_LOSS,
    EPOCHS,
    R1,
    R2,
    optimizer_defaults,
    RatesFitResult,
)
from pyhdx.models import (
    PeptideMasterTable,
    HDXMeasurement,
    array_intersection,
    PeptideUptakeModel,
)
from pyhdx.fitting_torch import TorchFitResultSet
from pyhdx.plot import (
    dG_scatter_figure,
    ddG_scatter_figure,
    linear_bars_figure,
    rainbowclouds_figure,
    CMAP_NORM_DEFAULTS,
)
from pyhdx.support import (
    series_to_pymol,
    apply_cmap,
    multiindex_astype,
    multiindex_set_categories,
    clean_types,
)
from pyhdx.web.base import ControlPanel, DEFAULT_CLASS_COLORS
from pyhdx.web.opts import CmapOpts
from pyhdx.web.transforms import CrossSectionTransform
from pyhdx.web.utils import fix_multiindex_dtypes
from pyhdx.web.widgets import ASyncProgressBar, CompositeFloatSliders
import pyhdx


def blocking_function(duration):
    import time

    time.sleep(duration)

    df = pd.DataFrame(
        {
            "x": np.random.normal(loc=3, scale=2, size=100),
            "y": np.random.normal(loc=2, scale=0.3, size=100),
        }
    )

    return df


class AsyncControlPanel(ControlPanel):
    _type = "async"

    btn = param.Action(lambda self: self.do_stuff())

    print = param.Action(lambda self: self.print_stuff())

    # async_do = param.Action(lambda self:)

    value = param.String()

    slider = param.Number(2.4, bounds=(1.0, 4.0))

    field = param.String(
        default="init_value", doc="what is the value of this field during async?"
    )

    @property
    def src(self):
        return self.sources["main"]

    def make_dict(self):
        widgets = self.generate_widgets()
        widgets["pbar"] = ASyncProgressBar()

        return widgets

    async def work_func(self):
        print("start")
        print(self.field)
        name = self.field  # is indeed stored locally
        scheduler_address = cfg.get("cluster", "scheduler_address")
        async with Client(scheduler_address, asynchronous=True) as client:
            futures = []
            for i in range(10):
                duration = (i + np.random.rand()) / 3.0
                future = client.submit(blocking_function, duration)
                futures.append(future)

            await self.widgets["pbar"].run(futures)

            results = await asyncio.gather(*futures)

        result = pd.concat(results)

        print(result)
        print(self.field)
        print(name)

        self.src.add_table("test_data", result)
        self.src.updated = True

        # self.src.param.trigger('updated')

    def do_stuff(self):

        async_execute(self.work_func)

    @param.depends("slider", watch=True)
    def _slider_updated(self):
        self.value = str(self.slider)

    def print_stuff(self):
        print(self.parent.executor)
        df = self.src.tables["test_data"]
        print()


class DevTestControl(ControlPanel):

    header = "Debug"

    _type = "dev"

    debug_btn = param.Action(lambda self: self._action_debug(), label="Debug")

    test_btn = param.Action(lambda self: self._action_test(), label="Test")

    def __init__(self, parent, **params):
        super().__init__(parent, **params)

    @property
    def src(self):
        return self.sources["main"]

    def _action_debug(self):
        transforms = self.transforms
        sources = self.sources
        views = self.views
        opts = self.opts

        tables = self.sources["main"].tables
        rfus = tables["rfu_residues"]
        print(rfus)
        print(rfus.columns.dtypes)

        c = self.parent.control_panels

        drfu = tables.get("drfu_comparison")
        if drfu is not None:
            print(drfu.columns.dtypes)
            print(drfu)

        drfu_selected = self.transforms["drfu_comparison_select"].get()
        print("break")

    def _action_test(self):
        pdbe_view = self.views["protein"]
        pdbe_view.pdbe.test = not pdbe_view.pdbe.test

    @property
    def _layout(self):
        return [
            ("self", None),
            # ('transforms.protein_select', None),
            # ('transforms.table_2_select', None)
        ]


class MWEControl(ControlPanel):
    """Temporary controller for use in the MWE app"""

    _type = "mwe"

    new_data = param.Action(lambda self: self._action_new_data())

    @property
    def src(self):
        return self.sources["main"]

    def _action_new_data(self):
        df = pd.DataFrame(
            {
                "x": np.random.normal(loc=3, scale=2, size=100),
                "y": np.random.normal(loc=2, scale=0.3, size=100),
                "yerr": np.random.uniform(0.2, 1.0, size=100),
            }
        )

        self.src.tables["test_data"] = df
        self.src.param.trigger("updated")


class PyHDXControlPanel(ControlPanel):
    @property
    def src(self):
        return self.parent.sources["main"]


class GlobalSettingsControl(ControlPanel):

    _type = "global_settings"

    header = "Settings"

    drop_first = param.Integer(
        2, bounds=(0, None), doc="Select the number of N-terminal residues to ignore."
    )

    weight_exponent = param.Number(
        1.0,
        bounds=(0, None),
        doc="Value of the exponent use for weighted averaging of RFU values",
    )


class HDXSpecInputBase(PyHDXControlPanel):

    input_mode = param.Selector(default="Manual", objects=["Manual", "Batch"])

    input_files_label = param.String("Input files:")

    input_files = param.List(
        doc="HDX input files. Currently only supports DynamX format"
    )

    batch_file_label = param.String("Batch file (yaml)")

    batch_file = param.Parameter(doc="Batch file input:")

    # TODO REfactor measurement name
    dataset_name = param.String(doc="Label for the current HDX measurement")

    add_dataset_button = param.Action(  # -> refactor measurement
        lambda self: self._add_single_dataset_spec(),
        label="Add measurement",
        doc="Add single HDX measurement specification for loading",
    )

    hdxm_list = param.ListSelector(
        label="HDX Measurements", doc="Lists added HDX-MS measurements", constant=True
    )

    load_dataset_button = param.Action(
        lambda self: self._action_load_datasets(),
        label="Load dataset",
        doc="Parse specified HDX measurements apply back-exchange correction",
    )

    def __init__(self, parent, **params):
        super(HDXSpecInputBase, self).__init__(parent, **params)
        self.update_box()

        # Dataframe with raw input data of current uploaded files
        self._df = None
        # Dictionary of accumulated filename: stringIO pairs of uploaded files
        self.data_stringIO = {}
        # Dictionary of accumulated HDX state specifications:
        self.state_spec = {}

    @param.depends("input_files", watch=True)
    def _read_files(self):
        if self.input_files:
            combined_df = read_dynamx(
                *[
                    StringIO(byte_content.decode("UTF-8"))
                    for byte_content in self.input_files
                ]
            )
            self._df = combined_df

            self.parent.logger.info(
                f'Loaded {len(self.input_files)} file{"s" if len(self.input_files) > 1 else ""} with a total '
                f"of {len(self._df)} peptides"
            )

        else:
            self._df = None

    def _action_load_datasets(self):
        """Load all specified HDX measurements"""
        if self.input_mode == "Manual":
            state_spec = self.state_spec
            data_src = self.data_stringIO
        elif self.input_mode == "Batch":
            if self.state_spec:
                self.parent.logger.info(
                    "Cannot add data in batch after manually inputting data"
                )
                return

            state_spec = yaml.safe_load(self.batch_file.decode("UTF-8"))
            self.param["hdxm_list"].objects = list(state_spec.keys())

            data_src = {
                name: StringIO(byte_content.decode("UTF-8"))
                for name, byte_content in zip(
                    self.widgets["input_files"].filename, self.input_files
                )
            }

        self.widgets["load_dataset_button"].disabled = True
        parser = StateParser(state_spec, data_src=data_src)

        for state in state_spec.keys():
            hdxm = parser.load_hdxm(state, name=state, **self.hdxm_kwargs)
            self.src.add(hdxm, state)
            self.parent.logger.info(
                f"Loaded dataset {state} with experiment state {hdxm.state} "
                f"({len(hdxm)} timepoints, {len(hdxm.coverage)} peptides each)"
            )
            self.parent.logger.info(
                f"Average coverage: {hdxm.coverage.percent_coverage:.3}%, "
                f"Redundancy: {hdxm.coverage.redundancy:.2}"
            )


    def spec_download_callback(self):
        timestamp = datetime.now().strftime("%Y%m%d%H%M")
        self.widgets[
            "download_spec_button"
        ].filename = f"PyHDX_state_spec_{timestamp}.yaml"

        s = yaml.dump(clean_types(self.state_spec), sort_keys=False)
        output = "# " + pyhdx.VERSION_STRING + "\n" + s
        sio = StringIO(output)

        return sio

    @property
    def hdxm_kwargs(self):
        try:
            settings_ctrl = self.parent.control_panels["GlobalSettingsControl"]
            kwargs = {
                "drop_first": settings_ctrl.drop_first,
                "weight_exponent": settings_ctrl.weight_exponent,
            }
        except KeyError:
            kwargs = {}

        return kwargs


class PeptideFileInputControl(HDXSpecInputBase):
    """
    This controller allows users to input .csv file (Currently only DynamX format) of 'state' peptide uptake data.
    Users can then choose how to correct for back-exchange and which 'state' and exposure times should be used for
    analysis.

    """

    _type = "peptide_file_input"

    header = "Peptide Input"

    be_mode = param.Selector(
        doc="Select method of back exchange correction",
        label="Back exchange correction method",
        objects=["FD Sample", "Flat percentage"],
    )

    fd_state = param.Selector(doc="State used to normalize uptake", label="FD State")

    fd_exposure = param.Selector(
        doc="Exposure used to normalize uptake", label="FD Exposure"
    )

    be_percent = param.Number(
        28.0,
        bounds=(0, 100),
        doc="Global percentage of back-exchange",
        label="Back exchange percentage",
    )

    exp_state = param.Selector(
        doc="State for selected experiment", label="Experiment State"
    )

    exp_exposures = param.ListSelector(
        default=[],
        objects=[""],
        label="Experiment Exposures",
        doc="Selected exposure time to use",
    )

    d_percentage = param.Number(
        90.0,
        bounds=(0, 100),
        doc="Percentage of deuterium in the labelling buffer",
        label="Deuterium percentage",
    )

    temperature = param.Number(
        293.15,
        bounds=(273.15, 373.15),
        doc="Temperature of the D-labelling reaction",
        label="Temperature (K)",
    )

    pH = param.Number(
        7.5,
        bounds=(2.0, 14.0),
        doc="pH of the D-labelling reaction, as read from pH meter",
        label="pH read",
    )

    n_term = param.Integer(
        1,
        doc="Index of the n terminal residue in the protein. Can be set to negative values to "
        "accommodate for purification tags. Used in the determination of intrinsic rate of exchange",
    )

    c_term = param.Integer(
        0,
        bounds=(0, None),
        doc="Index of the c terminal residue in the protein. Used for generating pymol export script"
        "and determination of intrinsic rate of exchange for the C-terminal residue",
    )

    sequence = param.String("", doc="Optional FASTA protein sequence")

    def __init__(self, parent, **params):
        _excluded = ["be_percent", "batch_file", "batch_file_label"]
        super(PeptideFileInputControl, self).__init__(
            parent, _excluded=_excluded, **params
        )
        # # self.src.param.watch(self._hdxm_objects_updated, ["hdxm_objects"])
        # self.update_box()
        #
        # # Dataframe with raw input data of current uploaded files
        # self._df = None
        # # Dictionary of accumulated filename: stringIO pairs of uploaded files
        # self.data_stringIO = {}
        # # Dictionary of accumulated HDX state specifications:
        # self.state_spec = {}

    # TODO this should be eaiser subclassable by accumulating kwargs and then calling
    # generate widgets OR partially generate widgets
    def make_dict(self):
        text_area = pn.widgets.TextAreaInput(
            name="Sequence (optional)",
            placeholder="Enter sequence in FASTA format",
            max_length=10000,
            width=300,
            height=100,
            height_policy="fixed",
            width_policy="fixed",
        )
        widgets = self.generate_widgets(
            input_files_label=pn.widgets.StaticText(value=self.input_files_label),
            input_files=pn.widgets.FileInput(multiple=True, name="Input files"),
            batch_file_label=pn.widgets.StaticText(value=self.batch_file_label),
            batch_file=pn.widgets.FileInput(name="Batch yaml file", accept=".yaml"),
            pH=pn.widgets.FloatInput,
            temperature=pn.widgets.FloatInput,
            be_percent=pn.widgets.FloatInput,
            d_percentage=pn.widgets.FloatInput,
            sequence=text_area,
        )

        # Add hdx spec download button
        download = pn.widgets.FileDownload(
            label="Download HDX spec", callback=self.spec_download_callback
        )
        widgets["download_spec_button"] = download

        widget_order = [
            "input_mode",
            "input_files_label",
            "input_files",
            "batch_file_label",
            "batch_file",
            "be_mode",
            "be_percent",
            "fd_state",
            "fd_exposure",
            "exp_state",
            "exp_exposures",
            "d_percentage",
            "temperature",
            "pH",
            "n_term",
            "c_term",
            "sequence",
            "dataset_name",
            "add_dataset_button",
            "download_spec_button",
            "hdxm_list",
            "load_dataset_button",
        ]

        sorted_widgets = {k: widgets[k] for k in widget_order}

        return sorted_widgets

    @param.depends("be_mode", "input_mode", watch=True)
    def _update_mode(self):
        excluded = set()
        if self.be_mode == "FD Sample":
            excluded |= {"be_percent"}
        elif self.be_mode == "Flat percentage":
            excluded |= {"fd_state", "fd_exposure"}

        if self.input_mode == "Manual":
            excluded |= {"batch_file", "batch_file_label"}
        elif self.input_mode == "Batch":
            excluded |= {
                "be_mode",
                "fd_state",
                "fd_exposure",
                "be_percent",
                "exp_state",
                "exp_exposures",
                "drop_first",
                "d_percentage",
                "temperature",
                "pH",
                "n_term",
                "c_term",
                "sequence",
                "add_dataset_button",
                "dataset_name",
                "download_spec_button",
            }

        self._excluded = list(excluded)
        self.update_box()

    @param.depends("input_files", watch=True)
    def _read_files(self):
        super()._read_files()

        self.c_term = 0
        self._update_fd_state()
        self._update_fd_exposure()
        self._update_exp_state()
        self._update_exp_exposure()

    def _update_fd_state(self):
        if self._df is not None:
            states = list(self._df["state"].unique())
            self.param["fd_state"].objects = states
            self.fd_state = states[0]
        else:
            self.param["fd_state"].objects = []

    @param.depends("fd_state", watch=True)
    def _update_fd_exposure(self):
        if self._df is not None:
            fd_entries = self._df[self._df["state"] == self.fd_state]
            exposures = list(np.unique(fd_entries["exposure"]))
        else:
            exposures = []
        self.param["fd_exposure"].objects = exposures
        if exposures:
            self.fd_exposure = exposures[0]

    @param.depends("fd_state", "fd_exposure", watch=True)
    def _update_exp_state(self):
        if self._df is not None:
            # Booleans of data entries which are in the selected control
            control_bools = np.logical_and(
                self._df["state"] == self.fd_state,
                self._df["exposure"] == self.fd_exposure,
            )

            control_data = self._df[control_bools].to_records()
            other_data = self._df[~control_bools].to_records()

            intersection = array_intersection(
                [control_data, other_data], fields=["start", "end"]
            )  # sequence?
            states = list(np.unique(intersection[1]["state"]))
        else:
            states = []

        self.param["exp_state"].objects = states
        if states:
            self.exp_state = states[0] if not self.exp_state else self.exp_state

    @param.depends("exp_state", watch=True)
    def _update_exp_exposure(self):
        if self._df is not None:
            exp_entries = self._df[self._df["state"] == self.exp_state]
            exposures = list(np.unique(exp_entries["exposure"]))
            exposures.sort()
        else:
            exposures = []

        self.param["exp_exposures"].objects = exposures
        self.exp_exposures = [e for e in exposures if e != 0.0]

        if (
            not self.dataset_name
            or self.dataset_name in self.param["exp_state"].objects
        ):
            self.dataset_name = self.exp_state

        if not self.c_term and exposures:
            self.c_term = int(np.max(exp_entries["end"]))

    def _add_single_dataset_spec(self):
        """Adds the spec of a single HDX Measurement to the `state_spec` dictionary"""
        if self._df is None:
            self.parent.logger.info("No data loaded")
            return
        elif self.dataset_name in self.src.hdxm_objects.keys():
            self.parent.logger.info(f"Dataset name {self.dataset_name} already in use")
            return

        state_spec = {
            "filenames": self.widgets["input_files"].filename,
        }

        if self.be_mode == "FD Sample":
            fd_spec = {
                "state": self.fd_state,
                "exposure": {"value": self.fd_exposure, "unit": "s"},
            }
            state_spec["FD_control"] = fd_spec
        elif self.be_mode == "Flat percentage":
            state_spec["be_percent"] = self.be_percent

        exp_spec = {
            "state": self.exp_state,
            "exposure": {"values": self.exp_exposures, "unit": "s"},
        }
        state_spec["experiment"] = exp_spec

        state_spec["pH"] = self.pH
        state_spec["temperature"] = {"value": self.temperature, "unit": "K"}
        state_spec["d_percentage"] = self.d_percentage
        state_spec["n_term"] = self.n_term
        state_spec["c_term"] = self.c_term
        if self.sequence:
            state_spec["sequence"] = self.sequence

        ios = {
            name: StringIO(byte_content.decode("UTF-8"))
            for name, byte_content in zip(
                self.widgets["input_files"].filename, self.input_files
            )
        }

<<<<<<< HEAD
        if overlap := self.data_stringIO.keys() & ios.keys():
            self.parent.logger.info(
                f"Data files already loaded: {', '.join(overlap)}, overwriting"
            )
=======
        parser = StateParser(yaml_dict, data_src=ios, data_filters=filters)

        for state in yaml_dict.keys():
            hdxm = parser.load_hdxm(state, name=state)
            self.src.add(hdxm, state)
            self.log_onload(hdxm)
>>>>>>> c8052bd2

        self.data_stringIO.update(ios)

<<<<<<< HEAD
        self.state_spec[self.dataset_name] = state_spec
        obj = self.param["hdxm_list"].objects or []
        self.param["hdxm_list"].objects = obj + [self.dataset_name]
=======
        self.src.add(hdxm, self.dataset_name)
        self.log_onload(hdxm)

    def log_onload(self, hdxm):
        self.parent.logger.info(
            f"Loaded dataset {self.dataset_name} with experiment state {self.exp_state} "
            f"({len(hdxm)} timepoints, {len(hdxm.coverage)} peptides each)"
        )
        self.parent.logger.info(
            f"Average coverage: {hdxm.coverage.percent_coverage:.3}%, "
            f"Redundancy: {hdxm.coverage.redundancy:.1f}, "
            f"Average peptide length: {hdxm.coverage.avg_peptide_length:.1f}"
        )
>>>>>>> c8052bd2

    def _action_remove_datasets(self):
        raise NotImplementedError("Removing datasets not implemented")
        for name in self.hdxm_list:
            self.parent.datasets.pop(name)

        self.parent.param.trigger(
            "datasets"
        )  # Manual trigger as key assignment does not trigger the param


class PeptideRFUFileInputControl(HDXSpecInputBase):
    """
    This controller allows users to input .csv file (Currently only DynamX format) of 'state' peptide uptake data.
    Users can then choose how to correct for back-exchange and which 'state' and exposure times should be used for
    analysis.

    """

    _type = "peptide_rfu_file_input"

    header = "Peptide Input"

    fd_state = param.Selector(doc="State used to normalize uptake", label="FD State")

    fd_exposure = param.Selector(
        doc="Exposure used to normalize uptake", label="FD Exposure"
    )

    nd_state = param.Selector(doc="State used to normalize uptake", label="ND State")

    nd_exposure = param.Selector(
        doc="Exposure used to normalize uptake", label="ND Exposure"
    )

    exp_state = param.Selector(
        doc="State for selected experiment", label="Experiment State"
    )

    exp_exposures = param.ListSelector(
        default=[],
        objects=[""],
        label="Experiment Exposures",
        doc="Selected exposure time to use",
    )

    d_percentage = param.Number(
        90.0,
        bounds=(0, 100),
        doc="Percentage of deuterium in the labelling buffer",
        label="Deuterium percentage",
    )

    n_term = param.Integer(
        1,
        doc="Index of the n terminal residue in the protein. Can be set to negative values to "
        "accommodate for purification tags. Used in the determination of intrinsic rate of exchange",
    )

    c_term = param.Integer(
        0,
        bounds=(0, None),
        doc="Index of the c terminal residue in the protein. Used for generating pymol export script"
        "and determination of intrinsic rate of exchange for the C-terminal residue",
    )

    sequence = param.String("", doc="Optional FASTA protein sequence")

    def __init__(self, parent, **params):
        excluded = ["batch_file", "batch_file_label"]
        super(PeptideRFUFileInputControl, self).__init__(
            parent, _excluded=excluded, **params
        )

    def make_dict(self):
        text_area = pn.widgets.TextAreaInput(
            name="Sequence (optional)",
            placeholder="Enter sequence in FASTA format",
            max_length=10000,
            width=300,
            height=100,
            height_policy="fixed",
            width_policy="fixed",
        )
        widgets = self.generate_widgets(
            input_files_label=pn.widgets.StaticText(value=self.input_files_label),
            input_files=pn.widgets.FileInput(multiple=True, name="Input files"),
            batch_file_label=pn.widgets.StaticText(value=self.batch_file_label),
            batch_file=pn.widgets.FileInput(name="Batch yaml file", accept=".yaml"),
            be_percent=pn.widgets.FloatInput,
            d_percentage=pn.widgets.FloatInput,
            sequence=text_area,
        )

        # Add hdx spec download button
        download = pn.widgets.FileDownload(
            label="Download HDX spec", callback=self.spec_download_callback
        )
        widgets["download_spec_button"] = download

        # TODO: sort by precedence?
        widget_order = [
            "input_mode",
            "input_files_label",
            "input_files",
            "batch_file_label",
            "batch_file",
            "fd_state",
            "fd_exposure",
            "nd_state",
            "nd_exposure",
            "exp_state",
            "exp_exposures",
            "d_percentage",
            "n_term",
            "c_term",
            "sequence",
            "dataset_name",
            "add_dataset_button",
            "download_spec_button",
            "hdxm_list",
            "load_dataset_button",
        ]

        sorted_widgets = {k: widgets[k] for k in widget_order}

        return sorted_widgets

    @param.depends("input_mode", watch=True)
    def _update_mode(self):
        excluded = set()
        if self.input_mode == "Manual":
            excluded |= {"batch_file", "batch_file_label"}
        elif self.input_mode == "Batch":
            excluded |= {
                "fd_state",
                "fd_exposure",
                "nd_state",
                "nd_exposure",
                "exp_state",
                "exp_exposures",
                "drop_first",
                "d_percentage",
                "n_term",
                "c_term",
                "sequence",
                "add_dataset_button",
                "dataset_name",
                "download_spec_button",
            }

        self._excluded = list(excluded)
        self.update_box()

    @param.depends("input_files", watch=True)
    def _read_files(self):
        super()._read_files()
        self.c_term = 0
        self._update_fd_state()
        self._update_fd_exposure()
        self._update_nd_state()
        self._update_nd_exposure()
        self._update_exp_state()
        self._update_exp_exposure()

    def _update_fd_state(self):
        if self._df is not None:
            states = list(self._df["state"].unique())
            self.param["fd_state"].objects = states
            self.fd_state = states[0]
        else:
            self.param["fd_state"].objects = []

    @param.depends("fd_state", watch=True)
    def _update_fd_exposure(self):
        if self._df is not None:
            fd_entries = self._df[self._df["state"] == self.fd_state]
            exposures = list(np.unique(fd_entries["exposure"]))
        else:
            exposures = []
        self.param["fd_exposure"].objects = exposures
        if exposures:
            self.fd_exposure = exposures[0]

    def _update_nd_state(self):
        if self._df is not None:
            states = list(self._df["state"].unique())
            self.param["nd_state"].objects = states
            self.nd_state = states[0]
        else:
            self.param["fd_state"].objects = []

    @param.depends("nd_state", watch=True)
    def _update_nd_exposure(self):
        if self._df is not None:
            nd_entries = self._df[self._df["state"] == self.nd_state]
            exposures = list(np.unique(nd_entries["exposure"]))
        else:
            exposures = []
        self.param["nd_exposure"].objects = exposures
        if exposures:
            self.nd_exposure = exposures[0]

    def _update_exp_state(self):
        self._update_exp_state_fd()
        self._update_exp_state_nd()

    @param.depends("fd_state", "fd_exposure", watch=True)
    def _update_exp_state_fd(self):
        if self._df is not None:
            # Booleans of data entries which are in the selected control
            fd_bools = np.logical_and(
                self._df["state"] == self.fd_state,
                self._df["exposure"] == self.fd_exposure,
            )

            control_data = self._df[fd_bools].to_records()
            other_data = self._df[~fd_bools].to_records()

            intersection = array_intersection(
                [control_data, other_data], fields=["start", "end"]
            )  # sequence?
            states = list(np.unique(intersection[1]["state"]))
        else:
            states = []

        self.param["exp_state"].objects = states
        if states:
            self.exp_state = states[0] if not self.exp_state else self.exp_state

    @param.depends("nd_state", "nd_exposure", watch=True)
    def _update_exp_state_nd(self):
        if self._df is not None:
            # Booleans of data entries which are in the selected control
            fd_bools = np.logical_and(
                self._df["state"] == self.nd_state,
                self._df["exposure"] == self.nd_exposure,
            )

            control_data = self._df[fd_bools].to_records()
            other_data = self._df[~fd_bools].to_records()

            intersection = array_intersection(
                [control_data, other_data], fields=["start", "end"]
            )  # sequence?
            states = list(np.unique(intersection[1]["state"]))
        else:
            states = []

        self.param["exp_state"].objects = states
        if states:
            self.exp_state = states[0] if not self.exp_state else self.exp_state

    @param.depends("exp_state", watch=True)
    def _update_exp_exposure(self):
        if self._df is not None:
            exp_entries = self._df[self._df["state"] == self.exp_state]
            exposures = list(np.unique(exp_entries["exposure"]))
            exposures.sort()
        else:
            exposures = []

        self.param["exp_exposures"].objects = exposures
        self.exp_exposures = [e for e in exposures if e != 0.0]

        if (
            not self.dataset_name
            or self.dataset_name in self.param["exp_state"].objects
        ):
            self.dataset_name = self.exp_state

        if not self.c_term and exposures:
            self.c_term = int(np.max(exp_entries["end"]))

    def _add_single_dataset_spec(self):
        """Adds the spec of a single HDX Measurement to the `state_spec` dictionary"""
        if self._df is None:
            self.parent.logger.info("No data loaded")
            return
        elif self.dataset_name in self.src.hdxm_objects.keys():
            self.parent.logger.info(f"Dataset name {self.dataset_name} already in use")
            return

        state_spec = {
            "filenames": self.widgets["input_files"].filename,
        }

        fd_spec = {
            "state": self.fd_state,
            "exposure": {"value": self.fd_exposure, "unit": "s"},
        }
        state_spec["FD_control"] = fd_spec

        nd_spec = {
            "state": self.nd_state,
            "exposure": {"value": self.nd_exposure, "unit": "s"},
        }
        state_spec["ND_control"] = nd_spec
        exp_spec = {
            "state": self.exp_state,
            "exposure": {"values": self.exp_exposures, "unit": "s"},
        }
        state_spec["experiment"] = exp_spec

        state_spec["d_percentage"] = self.d_percentage
        state_spec["n_term"] = self.n_term
        state_spec["c_term"] = self.c_term
        if self.sequence:
            state_spec["sequence"] = self.sequence

        ios = {
            name: StringIO(byte_content.decode("UTF-8"))
            for name, byte_content in zip(
                self.widgets["input_files"].filename, self.input_files
            )
        }

        if overlap := self.data_stringIO.keys() & ios.keys():
            self.parent.logger.info(
                f"Data files already loaded: {', '.join(overlap)}, overwriting"
            )

        self.data_stringIO.update(ios)

        self.state_spec[self.dataset_name] = state_spec
        obj = self.param["hdxm_list"].objects or []
        self.param["hdxm_list"].objects = obj + [self.dataset_name]

    def _action_remove_datasets(self):
        raise NotImplementedError("Removing datasets not implemented")
        for name in self.hdxm_list:
            self.parent.datasets.pop(name)

        self.parent.param.trigger(
            "datasets"
        )  # Manual trigger as key assignment does not trigger the param


class InitialGuessControl(PyHDXControlPanel):
    """
    This controller allows users to derive initial guesses for D-exchange rate from peptide uptake data.
    """

    _type = "initial_guess"

    header = "Initial Guesses"
    fitting_model = param.Selector(
        default="Half-life (λ)",
        objects=["Half-life (λ)", "Association"],
        doc="Choose method for determining initial guesses.",
    )
    dataset = param.Selector(
        default="", doc="Dataset to apply bounds to", label="Dataset (for bounds)"
    )
    global_bounds = param.Boolean(
        default=False, doc="Set bounds globally across all datasets"
    )
    lower_bound = param.Number(0.0, doc="Lower bound for association model fitting")

    upper_bound = param.Number(0.0, doc="Upper bound for association model fitting")

    guess_name = param.String(default="Guess_1", doc="Name for the initial guesses")

    _guess_names = param.List(
        [], doc="List of current and future guess names", precedence=-1
    )

    do_fit1 = param.Action(
        lambda self: self._action_fit(),
        label="Calculate Guesses",
        doc="Start initial guess fitting",
        constant=True,
    )

    bounds = param.Dict(
        {}, doc="Dictionary which stores rate fitting bounds", precedence=-1
    )

    def __init__(self, parent, **params):
        _excluded = ["lower_bound", "upper_bound", "global_bounds", "dataset"]
        super(InitialGuessControl, self).__init__(parent, _excluded=_excluded, **params)
        self.src.param.watch(
            self._parent_hdxm_objects_updated, ["hdxm_objects"]
        )  # todo refactor ( to what?)

        self.update_box()

    def make_dict(self):
        widgets = self.generate_widgets(
            lower_bound=pn.widgets.FloatInput, upper_bound=pn.widgets.FloatInput
        )

        widgets["pbar"] = ASyncProgressBar()

        return widgets

    @param.depends("fitting_model", watch=True)
    def _fitting_model_updated(self):
        if self.fitting_model == "Half-life (λ)":
            self._excluded = ["dataset", "lower_bound", "upper_bound", "global_bounds"]

        elif self.fitting_model in ["Association", "Dissociation"]:
            self._excluded = []

        self.update_box()

    @param.depends("global_bounds", watch=True)
    def _global_bounds_updated(self):
        if self.global_bounds:
            self.param["dataset"].constant = True
        else:
            self.param["dataset"].constant = False

    @param.depends("dataset", watch=True)
    def _dataset_updated(self):
        lower, upper = self.bounds[self.dataset]
        self.lower_bound = lower
        self.upper_bound = upper

    @param.depends("lower_bound", "upper_bound", watch=True)
    def _bounds_updated(self):
        if not self.global_bounds:
            self.bounds[self.dataset] = (self.lower_bound, self.upper_bound)

    def _parent_hdxm_objects_updated(self, *events):
        if len(self.src.hdxm_objects) > 0:
            self.param["do_fit1"].constant = False

        # keys to remove:
        for k in self.bounds.keys() - self.src.hdxm_objects.keys():
            self.bounds.pop(k)
        # keys to add:
        for k in self.src.hdxm_objects.keys() - self.bounds.keys():
            self.bounds[k] = get_bounds(self.src.hdxm_objects[k].timepoints)

        options = list(self.src.hdxm_objects.keys())
        self.param["dataset"].objects = options
        if not self.dataset:
            self.dataset = options[0]

    def add_fit_result(self, future):
        name = self._guess_names.pop(future.key)

        results = future.result()
        result_obj = RatesFitResult(results)
        self.src.add(result_obj, name)

        self.param["do_fit1"].constant = False
        self.widgets["do_fit1"].loading = False

    def _action_fit(self):
        # Checking if data is available, should always be the case as button is locked before
        if len(self.src.hdxm_objects) == 0:
            self.parent.logger.info("No datasets loaded")
            return

        if self.guess_name in self._guess_names:
            self.parent.logger.info(f"Guess with name {self.guess_name} already in use")
            return

        self._guess_names.append(self.guess_name)
        self.parent.logger.info("Started initial guess fit")
        self.param["do_fit1"].constant = True
        self.widgets["do_fit1"].loading = True

        num_samples = len(self.src.hdxm_objects)
        if self.fitting_model.lower() in ["association", "dissociation"]:
            loop = asyncio.get_running_loop()
            loop.create_task(self._fit_rates(self.guess_name))

        # this is practically instantaneous and does not require dask
        elif self.fitting_model == "Half-life (λ)":
            results = map(
                fit_rates_half_time_interpolate, self.src.hdxm_objects.values()
            )

            result_obj = RatesFitResult(list(results))
            self.src.add(result_obj, self.guess_name)

            self.param["do_fit1"].constant = False
            self.widgets["do_fit1"].loading = False
            self.parent.logger.info(f"Finished initial guess fit {self.guess_name}")

    async def _fit_rates(self, name):

        num_samples = len(self.src.hdxm_objects)

        scheduler_address = cfg.get("cluster", "scheduler_address")
        self.widgets["pbar"].num_tasks = num_samples
        async with Client(scheduler_address, asynchronous=True) as client:
            if self.global_bounds:
                bounds = [(self.lower_bound, self.upper_bound)] * num_samples
            else:
                bounds = self.bounds.values()
            futures = []
            for hdxm, bound in zip(self.src.hdxm_objects.values(), bounds):
                future = client.submit(
                    fit_rates_weighted_average, hdxm, bound, client="worker_client"
                )
                futures.append(future)

            await self.widgets["pbar"].run(futures)

            results = await asyncio.gather(*futures)

        result_obj = RatesFitResult(list(results))
        self.src.add(result_obj, name)

        self.param["do_fit1"].constant = False
        self.widgets["do_fit1"].loading = False
        self.parent.logger.info(f"Finished initial guess fit {name}")


class FitControl(PyHDXControlPanel):
    """
    This controller allows users to execute PyTorch fitting of the global data set.

    Currently, repeated fitting overrides the old result.
    """

    _type = "fit"

    header = "ΔG Fit"

    initial_guess = param.Selector(doc="Name of dataset to use for initial guesses.")

    guess_mode = param.Selector(
        default="One-to-one",
        objects=["One-to-one", "One-to-many"],
        doc="Use initial guesses for each protein state (one-to-one) or use one initial"
        "guess for all protein states (one-to-many)",
    )

    guess_state = param.Selector(
        doc="Which protein state to use for initial guess when using one-to-many guesses"
    )

    fit_mode = param.Selector(default="Single", objects=["Batch", "Single"])

    stop_loss = param.Number(
        STOP_LOSS,
        bounds=(0, None),
        doc="Threshold loss difference below which to stop fitting.",
    )

    stop_patience = param.Integer(
        PATIENCE,
        bounds=(1, None),
        doc="Number of epochs where stop loss should be satisfied before stopping.",
    )

    learning_rate = param.Number(
        optimizer_defaults["SGD"]["lr"],
        bounds=(0, None),
        doc="Learning rate parameter for optimization.",
    )

    momentum = param.Number(
        optimizer_defaults["SGD"]["momentum"],
        bounds=(0, None),
        doc="Stochastic Gradient Descent momentum",
    )

    nesterov = param.Boolean(
        optimizer_defaults["SGD"]["nesterov"],
        doc="Use Nesterov type of momentum for SGD",
    )

    epochs = param.Integer(
        EPOCHS, bounds=(1, None), doc="Maximum number of epochs (iterations."
    )

    r1 = param.Number(
        R1,
        bounds=(0, None),
        label="Regularizer 1 (peptide axis)",
        doc="Value of the regularizer along residue axis.",
    )

    r2 = param.Number(
        R2,
        bounds=(0, None),
        label="Regularizer 2 (sample axis)",
        doc="Value of the regularizer along sample axis.",
    )

    reference = param.Selector(
        None,
        allow_None=True,
        label="R2 reference",
        doc="Select reference state to use in batch fitting",
    )

    fit_name = param.String("Gibbs_fit_1", doc="Name for for the fit result")

    _fit_names = param.List(
        [], precedence=-1, doc="List of names of completed and running fits"
    )

    do_fit = param.Action(
        lambda self: self._action_fit(),
        constant=True,
        label="Do Fitting",
        doc="Start global fitting",
    )

    def __init__(self, parent, **params):
        self.pbar1 = ASyncProgressBar()  # tqdm?
        super(FitControl, self).__init__(parent, **params)

        self.src.param.watch(self._source_updated, ["updated"])
        self._mode_updated()  # Initialize excluded widgets
        self._current_jobs = 0
        self._max_jobs = 2  # todo config

    def make_dict(self):
        widgets = self.generate_widgets()
        # widgets['pbar_col'] = pn.layout.Column()
        widgets["pbar"] = ASyncProgressBar()
        # widgets['progress'] = CallbackProgress()

        return widgets

    def _source_updated(self, *events):
        rate_objects = list(self.src.rate_results.keys())
        if rate_objects:
            self.param["do_fit"].constant = False

        fit_objects = list(self.src.dG_fits.keys())
        self.param["initial_guess"].objects = rate_objects + fit_objects
        if not self.initial_guess and rate_objects:
            self.initial_guess = rate_objects[0]

        hdxm_objects = list(self.src.hdxm_objects.keys())
        self.param["reference"].objects = [None] + hdxm_objects
        self.param["guess_state"].objects = hdxm_objects
        if not self.guess_state and hdxm_objects:
            self.guess_state = hdxm_objects[0]

        self._mode_updated()

    @param.depends("guess_mode", "fit_mode", watch=True)
    def _mode_updated(self):
        excluded = []
        if not (self.fit_mode == "Batch" and len(self.src.hdxm_objects) > 1):
            excluded += ["r2", "reference"]
        if self.guess_mode == "One-to-one":
            excluded += ["guess_state"]
        self._excluded = excluded
        self.update_box()

    # @param.depends("fit_mode", watch=True)
    # def _fit_mode_updated(self):
    #     if self.fit_mode == "Batch" and len(self.src.hdxm_objects) > 1:
    #         # self.param['r2'].constant = False
    #         self._excluded = []
    #     else:
    #         # self.param['r2'].constant = True
    #         self._excluded = ["r2", "reference"]
    #
    #     self.update_box()

    def _action_fit(self):
        if self.fit_name in self._fit_names:
            self.parent.logger.info(
                f"Fit result with name {self.fit_name} already in use"
            )
            return
        self._fit_names.append(self.fit_name)
        self.parent.logger.info("Started PyTorch fit")

        self._current_jobs += 1
        # if self._current_jobs >= self._max_jobs:
        #     self.widgets['do_fit'].constant = True

        self.widgets["do_fit"].loading = True

        self.parent.logger.info(f"Current number of active jobs: {self._current_jobs}")

        if self.fit_mode == "Batch":
            async_execute(self._batch_fit)
        else:
            async_execute(self._single_fit)

    def get_guesses(self):
        ...

        # initial guesses are rates
        if self.initial_guess in self.src.rate_results:
            rates_df = self.src.get_table("rates")

            if self.guess_mode == "One-to-one":
                sub_df = rates_df.xs((self.initial_guess, "rate"), level=[0, 2], axis=1)
                gibbs_guess = self.src.hdx_set.guess_deltaG(sub_df)
            elif self.guess_mode == "One-to-many":
                hdxm = self.src.hdxm_objects[self.guess_state]
                rates_series = rates_df[(self.initial_guess, self.guess_state, "rate")]
                gibbs_guess = hdxm.guess_deltaG(rates_series)

        # intial guess are dG values from previous fit
        elif self.initial_guess in self.src.dG_fits:
            dG_df = self.src.get_table("dG_fits")

            if self.guess_mode == "One-to-one":
                gibbs_guess = dG_df.xs(
                    (self.initial_guess, "_dG"), level=[0, 2], axis=1
                )
            elif self.guess_mode == "One-to-many":
                gibbs_guess = dG_df[(self.initial_guess, self.guess_state, "_dG")]

        else:
            self.parent.logger.debug(f"Initial guess {self.initial_guess!r} not found")

        return gibbs_guess

    async def _single_fit(self):
        name = self.fit_name

        # data_objs = self.src.hdxm_objects.values()
        # rates_df = self.src.rate_results[self.initial_guess].output
        gibbs_guesses = (
            self.get_guesses()
        )  # returns either DataFrame or Series depending on guess mode
        futures = []

        scheduler_address = cfg.get("cluster", "scheduler_address")
        async with Client(scheduler_address, asynchronous=True) as client:
            for protein_state, hdxm in self.src.hdxm_objects.items():
                if isinstance(gibbs_guesses, pd.Series):
                    guess = gibbs_guesses
                else:
                    guess = gibbs_guesses[protein_state]

                future = client.submit(fit_gibbs_global, hdxm, guess, **self.fit_kwargs)
                futures.append(future)

            self.widgets["pbar"].num_tasks = len(futures)
            await self.widgets["pbar"].run(futures)

            results = await asyncio.gather(*futures)

        result = TorchFitResultSet(results)
        self.src.add(result, name)
        self._current_jobs -= 1
        self.widgets["pbar"].active = False
        self.widgets["do_fit"].loading = False
        self.parent.logger.info(f"Finished PyTorch fit: {name}")

    async def _batch_fit(self):
        self.widgets["pbar"].active = True
        name = self.fit_name
        hdx_set = self.src.hdx_set
        gibbs_guess = self.get_guesses()
        scheduler_address = cfg.get("cluster", "scheduler_address")
        async with Client(scheduler_address, asynchronous=True) as client:
            future = client.submit(
                fit_gibbs_global_batch, hdx_set, gibbs_guess, **self.fit_kwargs
            )
            result = await future

        self.src.add(result, name)

        self._current_jobs -= 1
        self.widgets["pbar"].active = False
        self.widgets["do_fit"].loading = False
        self.parent.logger.info(f"Finished PyTorch fit: {name}")
        self.parent.logger.info(
            f"Finished fitting in {len(result.losses)} epochs, final mean squared residuals is {result.mse_loss:.2f}"
        )
        self.parent.logger.info(
            f"Total loss: {result.total_loss:.2f}, regularization loss: {result.reg_loss:.2f} "
            f"({result.regularization_percentage:.1f}%)"
        )

    @property
    def fit_kwargs(self):
        fit_kwargs = dict(
            r1=self.r1,
            lr=self.learning_rate,
            momentum=self.momentum,
            nesterov=self.nesterov,
            epochs=self.epochs,
            patience=self.stop_patience,
            stop_loss=self.stop_loss,
        )
        # callbacks=[self.widgets['progress'].callback])
        if self.fit_mode == "Batch":
            fit_kwargs["r2"] = self.r2
            fit_kwargs["r2_reference"] = self.reference

        return fit_kwargs


class DifferentialControl(PyHDXControlPanel):
    _type = "diff"

    header = "Differential HDX"

    reference_state = param.Selector(doc="Which of the states to use as reference")

    comparison_name = param.String(
        default="comparison_1", doc="Name for the comparison table"
    )

    add_comparison = param.Action(lambda self: self._action_add_comparison())

    def __init__(self, parent, **params):
        super().__init__(parent, **params)
        self.widgets["add_comparison"].disabled = True
        self.src.param.watch(self._source_updated, "hdxm_objects")
        self._df = None
        self._source_updated()  # todo trs source does not trigger updated when init

    @property
    def _layout(self):
        layout = []
        if "ddG_fit_select" in self.transforms:
            layout.append(("transforms.ddG_fit_select", None))
        layout.append(("self", None))

        return layout

    def get(self):
        print("remove this")
        df = self.transforms["ddG_fit_select"].get()
        return df

    def _source_updated(self, *events):
        # Triggered when hdxm objects are added
        options = self.src.names
        if len(options) >= 2:
            self.widgets["add_comparison"].disabled = False

        self.param["reference_state"].objects = options
        if self.reference_state is None and options:
            self.reference_state = options[0]

    def _action_add_comparison(self):
        current_df = self.src.get_table("drfu_comparison")
        if (
            current_df is not None
            and self.comparison_name in current_df.columns.get_level_values(level=0)
        ):
            self.parent.logger.info(
                f"Comparison name {self.comparison_name!r} already exists"
            )
            return

        # RFU only app has no dGs,
        if "ddG_fit_select" in self.transforms:
            self.add_ddG_comparison()
        self.add_drfu_comparison()

        self.parent.logger.info(
            f"Successfully added comparison set {self.comparison_name!r}"
        )
        self.src.updated = True

    def add_ddG_comparison(self):
        dG_df = self.transforms["ddG_fit_select"].get()
        if dG_df is None:
            return

        reference = dG_df[self.reference_state]["dG"]
        test = dG_df.xs("dG", axis=1, level=1).drop(self.reference_state, axis=1)
        # todo repeated code in plot.ddG_scatter_figure
        ddG = test.subtract(reference, axis=0)

        names = ["comparison_name", "comparison_state", "quantity"]
        columns = pd.MultiIndex.from_product(
            [[self.comparison_name], ddG.columns, ["ddG"]], names=names
        )
        ddG.columns = columns

        cov_ref = dG_df[self.reference_state, "covariance"] ** 2
        cov_test = (
            dG_df.xs("covariance", axis=1, level=1).drop(self.reference_state, axis=1)
            ** 2
        )
        cov = cov_test.add(cov_ref, axis=0).pow(0.5)
        columns = pd.MultiIndex.from_product(
            [[self.comparison_name], cov.columns, ["covariance"]], names=names
        )
        cov.columns = columns

        combined = pd.concat([ddG, cov], axis=1)

        categories = list(combined.columns.unique(level=1))
        combined.columns = multiindex_astype(combined.columns, 1, "category")
        combined.columns = multiindex_set_categories(
            combined.columns, 1, categories, ordered=True
        )

        self.src._add_table(combined, "ddG_comparison")

        # self.parent.sources['main'].param.trigger('tables')  #todo check/remove tables trigger

    def add_drfu_comparison(self):
        rfu_df = self.src.get_table("rfu_residues")
        names = ["comparison_name", "comparison_state", "exposure", "quantity"]

        # Take rfu entries from df, to calculate drfu
        reference_rfu = rfu_df.xs(
            key=[self.reference_state, "rfu"], level=[0, 2], axis=1
        )
        test_rfu = rfu_df.drop(self.reference_state, axis=1, level=0).xs(
            "rfu", level=2, axis=1
        )

        drfu = test_rfu.sub(reference_rfu, level="exposure").dropna(how="all", axis=1)

        # Expand multiindex level and set 'comparison_state' level as category
        columns = pd.MultiIndex.from_tuples(
            [(self.comparison_name, *cols, "drfu") for cols in drfu.columns],
            names=names,
        )
        drfu.columns = columns
        categories = list(drfu.columns.unique(level=1))
        drfu.columns = multiindex_astype(drfu.columns, 1, "category")
        drfu.columns = multiindex_set_categories(
            drfu.columns, 1, categories, ordered=True
        )

        reference_rfu_sd = rfu_df.xs(
            key=(self.reference_state, "rfu_sd"), level=[0, 2], axis=1
        )
        test_rfu_sd = rfu_df.drop(self.reference_state, axis=1, level=0).xs(
            "rfu_sd", level=2, axis=1
        )

        drfu_sd = (
            ((test_rfu_sd**2).add((reference_rfu_sd**2)))
            .pow(0.5)
            .dropna(how="all", axis=1)
        )

        # Expand multiindex level and set 'comparison_state' level as category
        columns = pd.MultiIndex.from_tuples(
            [(self.comparison_name, *cols, "drfu_sd") for cols in drfu_sd.columns],
            names=names,
        )
        drfu_sd.columns = columns
        categories = list(drfu_sd.columns.unique(level=1))
        drfu_sd.columns = multiindex_astype(drfu_sd.columns, 1, "category")
        drfu_sd.columns = multiindex_set_categories(
            drfu_sd.columns, 1, categories, ordered=True
        )

        combined = pd.concat([drfu, drfu_sd], axis=1).sort_index(axis=1)

        # TODO should be public
        self.src._add_table(combined, "drfu_comparison")


class ColorTransformControl(PyHDXControlPanel):
    """
    This controller allows users classify 'mapping' datasets and assign them colors.

    Coloring can be either in discrete categories or as a continuous custom color map.
    """

    _type = "color_transform"

    header = "Color Transform"

    # todo unify name for target field (target_data set)
    # When coupling param with the same name together there should be an option to exclude this behaviour
    quantity = param.Selector(
        label="Target Quantity"
    )  # todo refactor cmapopt / color transform??
    # fit_ID = param.Selector()  # generalize selecting widgets based on selected table
    # quantity = param.Selector(label='Quantity')  # this is the lowest-level quantity of the multiindex df (filter??)

    current_color_transform = param.String()

    mode = param.Selector(
        default="Colormap",
        objects=["Colormap", "Continuous", "Discrete"],
        doc="Choose color mode (interpolation between selected colors).",
    )
    num_colors = param.Integer(
        2,
        bounds=(1, 10),
        label="Number of colours",
        doc="Number of classification colors.",
    )
    library = param.Selector(
        default="pyhdx_default",
        objects=["pyhdx_default", "user_defined", "matplotlib", "colorcet"],
    )
    colormap = param.Selector()
    otsu_thd = param.Action(
        lambda self: self._action_otsu(),
        label="Otsu",
        doc="Automatically perform thresholding based on Otsu's method.",
    )
    linear_thd = param.Action(
        lambda self: self._action_linear(),
        label="Linear",
        doc="Automatically perform thresholding by creating equally spaced sections.",
    )
    # log_space = param.Boolean(False,
    #                          doc='Boolean to set whether to apply colors in log space or not.')
    # apply = param.Action(lambda self: self._action_apply())
    no_coverage = param.Color(
        default="#8c8c8c", doc="Color to use for regions of no coverage"
    )

    live_preview = param.Boolean(
        default=True, doc="Toggle live preview on/off", precedence=-1
    )

    color_transform_name = param.String("", doc="Name for the color transform to add")
    apply_colormap = param.Action(
        lambda self: self._action_apply_colormap(), label="Update color transform"
    )

    # show_thds = param.Boolean(True, label='Show Thresholds', doc='Toggle to show/hide threshold lines.')
    values = param.List(default=[], precedence=-1)
    colors = param.List(default=[], precedence=-1)

    def __init__(self, parent, **param):
        super(ColorTransformControl, self).__init__(
            parent, _excluded=["otsu_thd", "num_colors"], **param
        )

        # https://discourse.holoviz.org/t/based-on-a-select-widget-update-a-second-select-widget-then-how-to-link-the-latter-to-a-reactive-plot/917/8
        # update to proplot cmaps?
        self._bounds = True  # set to False to disable updating bounds on thresholds
        cc_cmaps = sorted(colorcet.cm.keys())
        mpl_cmaps = sorted(
            set(plt.colormaps()) - set("cet_" + cmap for cmap in cc_cmaps)
        )

        self._pyhdx_cmaps = {}  # Dict of pyhdx default colormaps
        f_cmap, f_norm = CMAP_NORM_DEFAULTS["foldedness"]
        self._user_cmaps = {"lily_blue": f_cmap}
        cmap_opts = [opt for opt in self.opts.values() if isinstance(opt, CmapOpts)]
        self.quantity_mapping = {}  # quantity: (cmap, norm)
        for opt in cmap_opts:
            cmap, norm = opt.cmap, opt.norm_scaled
            self._pyhdx_cmaps[cmap.name] = cmap
            field = {"dG": "dG"}.get(opt.field, opt.field)  # no longer needed
            self.quantity_mapping[field] = (cmap, norm)

        self.cmap_options = {
            "matplotlib": mpl_cmaps,  # list or dicts
            "colorcet": cc_cmaps,
            "pyhdx_default": self._pyhdx_cmaps,
            "user_defined": self._user_cmaps,
        }

        self._update_num_colors()
        self._update_num_values()
        self._update_library()

        quantity_options = [
            opt.name for opt in self.opts.values() if isinstance(opt, CmapOpts)
        ]
        self.param["quantity"].objects = quantity_options
        if self.quantity is None:
            self.quantity = quantity_options[0]

        self.update_box()

    @property
    def own_widget_names(self):
        """returns a list of names of widgets in self.widgets to be laid out in controller card"""

        initial_widgets = []
        for name in self.param:
            precedence = self.param[name].precedence
            if (precedence is None or precedence > 0) and name not in self._excluded + [
                "name"
            ]:
                initial_widgets.append(name)

        # todo control color / value fields with param.add_parameter function
        widget_names = initial_widgets + [f"value_{i}" for i in range(len(self.values))]
        if self.mode != "Colormap":
            widget_names += [f"color_{i}" for i in range(len(self.colors))]
        return widget_names

    def make_dict(self):
        return self.generate_widgets(
            num_colors=pn.widgets.IntInput,
            current_color_transform=pn.widgets.StaticText,
        )

    def get_selected_data(self):
        # todo rfu residues peptides should be expanded one more dim to add quantity column level on top
        if self.quantity is None:
            self.parent.logger.info(
                "No quantity selected to derive colormap thresholds from"
            )
            return None

        # get the table key corresponding to the selected cmap quantity
        table_key = next(
            iter((k for k in self.src.tables.keys() if k.startswith(self.quantity)))
        )

        table = self.src.get_table(table_key)
        if table is None:
            self.parent.logger.info(
                f"Table corresponding to {self.quantity!r} is empty"
            )
            return None

        field = self.opts[self.quantity].field
        if isinstance(table.columns, pd.MultiIndex):
            df = table.xs(field, level=-1, axis=1)
        else:
            df = table[field]

        opt = self.opts[self.quantity]

        return df * opt.sclf

    def get_values(self):
        """return numpy array with only the values from selected dataframe, nan omitted"""

        array = self.get_selected_data().to_numpy().flatten()
        values = array[~np.isnan(array)]

        return values

    def _action_otsu(self):
        if self.num_colors <= 1:
            return
        values = self.get_values()  # todo check for no values
        if not values.size:
            return

        # func = np.log if self.log_space else lambda x: x  # this can have NaN when in log space
        func = lambda x: x
        thds = threshold_multiotsu(func(values), classes=self.num_colors)
        widgets = [
            widget for name, widget in self.widgets.items() if name.startswith("value")
        ]
        for thd, widget in zip(thds[::-1], widgets):  # Values from high to low
            widget.start = None
            widget.end = None
            widget.value = thd  # np.exp(thd) if self.log_space else thd
        self._update_bounds()

    def _action_linear(self):
        i = 1 if self.mode == "Discrete" else 0
        values = self.get_values()
        if not values.size:
            return

        # if self.log_space:
        #     thds = np.logspace(np.log(np.min(values)), np.log(np.max(values)),
        #                        num=self.num_colors + i, endpoint=True, base=np.e)
        # else:
        thds = np.linspace(
            np.min(values), np.max(values), num=self.num_colors + i, endpoint=True
        )

        widgets = [
            widget for name, widget in self.widgets.items() if name.startswith("value")
        ]
        for thd, widget in zip(thds[i : self.num_colors][::-1], widgets):
            # Remove bounds, set values, update bounds
            widget.start = None
            widget.end = None
            widget.value = thd
        self._update_bounds()

    def _action_apply_colormap(self):
        if self.quantity is None:
            return

        cmap, norm = self.get_cmap_and_norm()
        if cmap and norm:
            cmap.name = self.color_transform_name
            # with # aggregate and execute at once: #            with param.parameterized.discard_events(opt): ??
            opt = self.opts[self.quantity]
            opt.cmap = cmap
            opt.norm_scaled = norm  # perhaps setter for norm such that externally it behaves as a rescaled thingy?

            self.quantity_mapping[self.quantity] = (cmap, norm)
            self._user_cmaps[cmap.name] = cmap

    @param.depends("colormap", "values", "colors", watch=True)
    def _preview_updated(self):
        if self.live_preview:
            pass
            # self._action_apply_colormap()

    @param.depends("quantity", watch=True)
    def _quantity_updated(self):
        cmap, norm = self.quantity_mapping[self.quantity]

        # with .. # todo accumulate events?

        preview = self.live_preview

        self.live_preview = False
        self.mode = "Colormap"

        lib = (
            "pyhdx_default" if cmap.name in self._pyhdx_cmaps.keys() else "user_defined"
        )
        self.library = lib
        self.no_coverage = to_hex(cmap.get_bad(), keep_alpha=False)
        self.colormap = cmap.name
        self.color_transform_name = cmap.name
        self.current_color_transform = cmap.name

        thds = [norm.vmax, norm.vmin]
        widgets = [
            widget for name, widget in self.widgets.items() if name.startswith("value")
        ]
        self._bounds = False  # todo decorator
        for i, (thd, widget) in enumerate(zip(thds, widgets)):
            # Remove bounds, set values, update bounds
            widget.start = None
            widget.end = None
            widget.value = thd
            self.values[i] = thd

        self.param.trigger("values")
        self._bounds = True
        self._update_bounds()
        self.live_preview = preview

    def get_cmap_and_norm(self):
        norm_klass = mpl.colors.Normalize

        # if not self.log_space else mpl.colors.LogNorm
        # if self.colormap_name in self.cmaps['pyhdx_default']: # todo change
        #     self.parent.logger.info(f"Colormap name {self.colormap_name} already exists")
        #     return None, None

        if len(self.values) < 1:
            return None, None

        if self.mode == "Discrete":
            if len(self.values) != len(self.colors) - 1:
                return None, None
            cmap = mpl.colors.ListedColormap(self.colors[::-1])
            values = self.get_values()
            thds = sorted([values.min()] + self.values + [values.max()])

            norm = mpl.colors.BoundaryNorm(
                thds, self.num_colors, extend="neither"
            )  # todo refactor values to thd_values

        elif self.mode == "Continuous":
            norm = norm_klass(
                vmin=np.min(self.values), vmax=np.max(self.values), clip=True
            )
            positions = norm(self.values[::-1])
            cmap = mpl.colors.LinearSegmentedColormap.from_list(
                "custom_cmap", list(zip(positions, self.colors))
            )

        elif self.mode == "Colormap":
            norm = norm_klass(
                vmin=np.min(self.values), vmax=np.max(self.values), clip=True
            )
            if self.library == "matplotlib":
                cmap = mpl.cm.get_cmap(self.colormap)
            elif self.library == "colorcet":
                cmap = getattr(colorcet, "m_" + self.colormap)
            elif self.library == "pyhdx_default":
                cmap = self._pyhdx_cmaps[self.colormap]
            elif self.library == "user_defined":
                try:
                    cmap = self._user_cmaps[self.colormap]
                except KeyError:
                    return None, None

        cmap.name = self.color_transform_name
        self.current_color_transform = self.color_transform_name
        cmap.set_bad(self.no_coverage)

        return cmap, norm

    @param.depends("library", watch=True)
    def _update_library(self):
        collection = self.cmap_options[self.library]
        options = (
            collection if isinstance(collection, list) else list(collection.keys())
        )
        self.param["colormap"].objects = options
        if (
            self.colormap is None or self.colormap not in options
        ) and options:  # todo how can it not be in options?
            self.colormap = options[0]

    @param.depends("mode", watch=True)
    def _mode_updated(self):
        if self.mode == "Discrete":
            self._excluded = ["library", "colormap"]
        #        self.num_colors = max(3, self.num_colors)
        #        self.param['num_colors'].bounds = (3, None)
        elif self.mode == "Continuous":
            self._excluded = ["library", "colormap", "otsu_thd"]
        #      self.param['num_colors'].bounds = (2, None)
        elif self.mode == "Colormap":
            self._excluded = ["otsu_thd", "num_colors"]
            self.num_colors = 2

        # todo adjust add/ remove color widgets methods
        self.param.trigger("num_colors")
        self.update_box()

    @param.depends("num_colors", watch=True)
    def _update_num_colors(self):
        while len(self.colors) != self.num_colors:
            if len(self.colors) > self.num_colors:
                self._remove_color()
            elif len(self.colors) < self.num_colors:
                self._add_color()
        self.param.trigger("colors")

    @param.depends("num_colors", watch=True)
    def _update_num_values(self):
        diff = 1 if self.mode == "Discrete" else 0
        while len(self.values) != self.num_colors - diff:
            if len(self.values) > self.num_colors - diff:
                self._remove_value()
            elif len(self.values) < self.num_colors - diff:
                self._add_value()

        if self.num_colors >= 5:
            self.widgets["otsu_thd"].disabled = True
        else:
            self.widgets["otsu_thd"].disabled = False

        self._update_bounds()
        self.param.trigger("values")
        self.update_box()

    def _add_value(self):
        # value widgets are ordered in decreasing order, ergo next value widget
        # starts with default value of previous value -1
        try:
            first_value = self.values[-1]
        except IndexError:
            first_value = 0

        default = float(first_value - 1)
        self.values.append(default)

        name = f"Threshold {len(self.values)}"
        key = f"value_{len(self.values) - 1}"  # values already populated, first name starts at 1
        widget = pn.widgets.FloatInput(name=name, value=default)
        self.widgets[key] = widget
        widget.param.watch(self._value_event, ["value"])

    def _remove_value(self):
        key = f"value_{len(self.values) - 1}"
        widget = self.widgets.pop(key)
        self.values.pop()

        [widget.param.unwatch(watcher) for watcher in widget.param._watchers]
        del widget

    def _add_color(self):
        try:
            default = DEFAULT_CLASS_COLORS[len(self.colors)]
        except IndexError:
            default = "#" + "".join(np.random.choice(list("0123456789abcdef"), 6))

        self.colors.append(default)

        key = f"color_{len(self.colors) - 1}"
        widget = pn.widgets.ColorPicker(value=default)

        self.widgets[key] = widget

        widget.param.watch(self._color_event, ["value"])

    def _remove_color(self):
        key = f"color_{len(self.colors) - 1}"
        widget = self.widgets.pop(key)
        self.colors.pop()
        [widget.param.unwatch(watcher) for watcher in widget.param._watchers]
        del widget

    def _color_event(self, *events):
        for event in events:
            idx = list(self.widgets.values()).index(event.obj)
            key = list(self.widgets.keys())[idx]
            widget_index = int(key.split("_")[1])
            # idx = list(self.colors_widgets).index(event.obj)
            self.colors[widget_index] = event.new

        self.param.trigger("colors")

        # todo param trigger colors????

    def _value_event(self, *events):
        """triggers when a single value gets changed"""
        for event in events:
            idx = list(self.widgets.values()).index(event.obj)
            key = list(self.widgets.keys())[idx]
            widget_index = int(key.split("_")[1])
            self.values[widget_index] = event.new

        self._update_bounds()
        self.param.trigger("values")

    def _update_bounds(self):
        # for i, widget in enumerate(self.values_widgets.values()):
        if (
            not self._bounds
        ):  # temporary fix to turn on/off bounds (perhaps should be a decorator)
            return
        for i in range(len(self.values)):
            widget = self.widgets[f"value_{i}"]
            if i > 0:
                key = f"value_{i-1}"
                prev_value = float(self.widgets[key].value)
                widget.end = np.nextafter(prev_value, prev_value - 1)
            else:
                widget.end = None

            if i < len(self.values) - 1:
                key = f"value_{i+1}"
                next_value = float(self.widgets[key].value)
                widget.start = np.nextafter(next_value, next_value + 1)
            else:
                widget.start = None


class ProteinControl(PyHDXControlPanel):

    _type = "protein"

    header = "Protein Control"

    input_mode = param.Selector(
        default="RCSB PDB Download",
        doc="Method of protein structure input",
        objects=["RCSB PDB Download", "PDB File"],
    )
    file_binary = param.Parameter(doc="Corresponds to file upload value")

    pdb_id = param.String(doc="RCSB ID of protein to download")

    load_structure = param.Action(lambda self: self._action_load_structure())

    highlight_mode = param.Selector(default="Single", objects=["Single", "Range"])

    highlight_range = param.Range(
        default=(1, 2),
        step=1,
        inclusive_bounds=[True, True],
    )
    highlight_value = param.Integer(default=1)

    highlight = param.Action(lambda self: self._action_highlight())

    clear_highlight = param.Action(lambda self: self._action_clear_highlight())

    def __init__(self, parent, **params):
        super(ProteinControl, self).__init__(
            parent, _excluded=["file_binary", "highlight_range"], **params
        )
        self.n_term, self.c_term = 1, 2
        self.src.param.watch(self._hdxm_added, "hdxm_objects")

        self.update_box()

    @property
    def _layout(self):
        return [
            ("self", self.own_widget_names),  # always use this instead of none?
            ("views.protein", "highlight_color"),
            ("transforms.protein_src", "value"),
            ("views.protein", "visual_style"),
            ("views.protein", "lighting"),
            ("views.protein", "spin"),
            ("views.protein", "reset"),
        ]

    def make_dict(self):
        return self.generate_widgets(
            file_binary=pn.widgets.FileInput(multiple=False, accept=".pdb"),
            highlight_range=pn.widgets.IntRangeSlider,
            highlight_mode=pn.widgets.RadioButtonGroup,
        )

    @param.depends("input_mode", "highlight_mode", watch=True)
    def _update_mode(self):
        _excluded = []

        if self.input_mode == "PDB File":
            _excluded.append("pdb_id")
        elif self.input_mode == "RCSB PDB Download":
            _excluded.append("file_binary")

        if self.highlight_mode == "Single":
            _excluded.append("highlight_range")
        elif self.highlight_mode == "Range":
            _excluded.append("highlight_value")

        self._excluded = _excluded
        self.update_box()

    def _action_highlight(self):
        data = {
            "color": {"r": 200, "g": 105, "b": 180},
            "focus": True,
        }

        if self.highlight_mode == "Single":
            data["residue_number"] = self.highlight_value
        elif self.highlight_mode == "Range":
            data["start_residue_number"] = self.highlight_range[0]
            data["end_residue_number"] = self.highlight_range[1]

        self.views["protein"].pdbe.highlight([data])

    def _action_clear_highlight(self):
        self.views["protein"].pdbe.clear_highlight()

    def _action_load_structure(self):
        if self.input_mode == "PDB File" and self.file_binary is not None:
            pdb_string = self.file_binary.decode()
            self.parent.sources["pdb"].add_from_string(
                pdb_string, f"local_{uuid.uuid4()}"
            )  # todo parse and extract pdb id?

        elif self.input_mode == "RCSB PDB Download":
            if len(self.pdb_id) != 4:
                self.parent.logger.info(f"Invalid RCSB pdb id: {self.pdb_id}")
                return

            self.parent.sources["pdb"].add_from_pdb(self.pdb_id)

    def _hdxm_added(self, *events):
        hdxm_object = next(reversed(self.src.hdxm_objects.values()))
        self.n_term = min(self.n_term, hdxm_object.coverage.protein.n_term)
        self.c_term = max(self.c_term, hdxm_object.coverage.protein.c_term)

        self.param["highlight_value"].bounds = (self.n_term, self.c_term)
        self.param["highlight_range"].bounds = (self.n_term, self.c_term)


class FileExportControl(PyHDXControlPanel):
    """
    <outdated docstring>
    This controller allows users to export and download datasets.

    All datasets can be exported as .txt tables.
    'Mappable' datasets (with r_number column) can be exported as .pml pymol script, which colors protein structures
    based on their 'color' column.

    """

    _type = "file_export"

    header = "File Export"

    table = param.Selector(label="Target dataset", doc="Name of the dataset to export")

    export_format = param.Selector(
        default="csv",
        objects=["csv", "pprint"],
        doc="Format of the exported tables."
        "'csv' is machine-readable, 'pprint' is human-readable format",
    )

    def __init__(self, parent, **param):
        super(FileExportControl, self).__init__(parent, **param)
        self.sources["main"].param.watch(
            self._tables_updated, ["tables", "updated"]
        )  # todo make up your mind: trigger tables or updated?

    def make_dict(self):
        widgets = self.generate_widgets()

        widgets["export_tables"] = pn.widgets.FileDownload(
            label="Download table", callback=self.table_export_callback
        )
        widgets["export_pml"] = pn.widgets.FileDownload(
            label="Download pml scripts",
            callback=self.pml_export_callback,
        )
        widgets["export_colors"] = pn.widgets.FileDownload(
            label="Download colors",
            callback=self.color_export_callback,
        )

        widget_order = [
            "table",
            "export_format",
            "export_tables",
            "export_pml",
            "export_colors",
        ]
        final_widgets = {w: widgets[w] for w in widget_order}

        return final_widgets

    def _tables_updated(self, *events):
        options = list(self.sources["main"].tables.keys())
        self.param["table"].objects = options
        if not self.table and options:
            self.table = options[0]

    @property
    def _layout(self):
        return [("self", None)]

    @param.depends("table", "export_format", watch=True)
    def _table_updated(self):

        ext = ".csv" if self.export_format == "csv" else ".txt"
        self.widgets["export_tables"].filename = self.table + ext

        qty = self.table.split("_")[0]
        cmap_opts = {
            k: opt for k, opt in self.opts.items() if isinstance(opt, CmapOpts)
        }
        if qty in cmap_opts.keys():
            self.widgets["export_pml"].disabled = False
            self.widgets["export_colors"].disabled = False
            self.widgets["export_pml"].filename = self.table + "_pml_scripts.zip"
            self.widgets["export_colors"].filename = self.table + "_colors" + ext
        else:
            self.widgets["export_pml"].disabled = True
            self.widgets["export_colors"].disabled = True

    @pn.depends("table")  # param.depends?
    def table_export_callback(self):
        if self.table:
            df = self.sources["main"].tables[self.table]
            io = dataframe_to_stringio(df, fmt=self.export_format)
            return io
        else:
            return None

    @pn.depends("table")
    def pml_export_callback(self):
        if self.table:
            # todo check if table is valid for pml conversion

            color_df = self.get_color_df()

            bio = BytesIO()
            with zipfile.ZipFile(bio, "w") as pml_zip:
                for col_name in color_df.columns:
                    name = (
                        "_".join(str(col) for col in col_name)
                        if isinstance(col_name, tuple)
                        else str(col_name)
                    )
                    colors = color_df[col_name]
                    pml_script = series_to_pymol(
                        colors
                    )  # todo refactor pd_series_to_pymol?
                    pml_zip.writestr(name + ".pml", pml_script)

            bio.seek(0)
            return bio

    def get_color_df(self):
        df = self.sources["main"].tables[self.table]
        qty = self.table.split("_")[0]
        opt = self.opts[qty]
        cmap = opt.cmap
        norm = opt.norm
        if qty == "dG":
            df = df.xs("dG", level=-1, axis=1)
        elif qty == "ddG":
            df = df.xs("ddG", level=-1, axis=1)

        color_df = apply_cmap(df, cmap, norm)

        return color_df

    @pn.depends("table")
    def color_export_callback(self):
        if self.table:
            df = self.get_color_df()
            io = dataframe_to_stringio(df, fmt=self.export_format)
            return io
        else:
            return None


class FigureExportControl(PyHDXControlPanel):

    _type = "figure_export"

    header = "Figure Export"

    figure = param.Selector(
        default="scatter", objects=["scatter", "linear_bars", "rainbowclouds"]
    )

    table = param.Selector(doc="which table data to use for figure")

    figure_selection = param.Selector(
        label="Selection", doc="for scatter / rainbowclouds, which fit to use"
    )

    groupby = param.Selector(doc="for linear bars, how to group the bars")

    reference = param.Selector(allow_None=True)

    figure_format = param.Selector(default="png", objects=["png", "pdf", "svg", "eps"])

    ncols = param.Integer(
        default=2,
        label="Number of columns",
        bounds=(1, 4),
        doc="Number of columns in subfigure",
    )

    aspect = param.Number(
        default=3.0, label="Aspect ratio", doc="Subfigure aspect ratio"
    )

    width = param.Number(
        default=cfg.getfloat("plotting", "page_width"),
        label="Figure width (mm)",
        bounds=(50, None),
        doc="""Width of the output figure""",
    )

    def __init__(self, parent, **param):
        super(FigureExportControl, self).__init__(parent, **param)
        self.sources["main"].param.watch(self._figure_updated, ["updated"])
        self._figure_updated()

    def make_dict(self):
        widgets = self.generate_widgets()

        widgets["export_figure"] = pn.widgets.FileDownload(
            label="Download figure",
            callback=self.figure_export_callback,
        )

        widget_order = [
            "figure",
            "table",
            "figure_selection",
            "groupby",
            "reference",
            "figure_format",
            "ncols",
            "aspect",
            "width",
            "export_figure",
        ]
        final_widgets = {w: widgets[w] for w in widget_order}

        return final_widgets

    @pn.depends("figure", watch=True)
    def _figure_updated(self, *events):
        # generalize more when other plot options are introduced
        # this needs a cross section filter probably
        if not self.figure:
            self.widgets["export_figure"].disabled = True
            return

        if self.figure == "linear_bars":
            table_options = {"dG_fits", "rfu_residues"}
        else:
            table_options = {"dG_fits"}

        options = list(table_options & self.src.tables.keys())
        self.param["table"].objects = options
        if (not self.table and options) or (options and self.table not in options):
            self.table = options[0]

        if len(options) == 0:
            self.widgets["export_figure"].disabled = True
            return

        self.widgets["export_figure"].disabled = False
        if self.figure == "rainbowclouds":
            df = self.plot_data
            options = list(df.columns.unique(level=0))
            self.param["figure_selection"].objects = options
            if (
                not self.figure_selection and options
            ):  # perhaps also check if the current selection is still in options
                self.figure_selection = options[0]

            self._update_reference()

            self.aspect = cfg.getfloat("plotting", f"{self.figure}_aspect")
            self._excluded = ["groupby", "ncols"]

        elif self.figure in ["linear_bars"]:
            # _table_updated?

            self.aspect = cfg.getfloat("plotting", f"{self.figure}_aspect")
            self._excluded = ["ncols", "figure_selection"]

        elif self.figure == "scatter":

            # move to function
            df = self.plot_data
            options = list(df.columns.unique(level=0))
            self.param["figure_selection"].objects = options
            if not self.figure_selection and options:
                self.figure_selection = options[0]

            self.aspect = cfg.getfloat("plotting", "dG_aspect")
            self._excluded = ["groupby"]
        else:
            raise ValueError("how did you manage to get here?")
            # self.aspect = cfg.getfloat('plotting', f'{self.figure}_aspect')
            # self._excluded = ['ncols']

        self.update_box()

    @property
    def plot_data(self):
        df = self.sources["main"].tables[self.table]
        return df

    @pn.depends("table", watch=True)
    def _update_groupby(self):
        # update groupby options
        options = self.plot_data.columns.names[:2]
        self.param["groupby"].objects = options
        # if self.groupby not in options:
        #     self.groupby = None
        # i guess its not set to None if its no longer in options?
        # todo investigate
        if (not self.groupby and options) or (options and self.groupby not in options):
            self.groupby = options[0]

    @pn.depends("groupby", watch=True)
    def _update_reference(self):
        # update reference options
        if self.figure == "linear_bars":
            df = self.plot_data
            groupby_index = self.plot_data.columns.names.index(self.groupby)
            barsby_index = 1 - groupby_index
            options = list(self.plot_data.columns.unique(level=barsby_index))
        else:
            options = list(self.plot_data.columns.unique(level=1))

        self.param["reference"].objects = [None] + options

    @pn.depends("figure_selection", watch=True)
    def _figure_selection_updated(self):  # selection is usually Fit ID
        df = self.sources["main"].tables["dG_fits"][self.figure_selection]
        options = list(df.columns.unique(level=0))
        self.param["reference"].objects = [None] + options
        if not self.reference and options:
            self.reference = None

    @pn.depends(
        "figure",
        "table",
        "reference",
        "groupby",
        "figure_selection",
        "figure_format",
        watch=True,
    )
    def _figure_filename_updated(self):
        if self.table == "dG_fits":
            qty = "dG" if self.reference is None else "ddG"
        elif self.table == "rfu_residues":
            qty = "rfu" if self.reference is None else "drfu"

        if self.figure == "linear_bars":
            extra = f"by_{self.groupby}"
        else:
            extra = self.figure_selection

        fname = f"{self.figure}_{qty}_{extra}.{self.figure_format}"

        self.widgets["export_figure"].filename = fname

    @pn.depends("figure")
    def figure_export_callback(self):
        self.widgets["export_figure"].loading = True

        if self.figure == "scatter":
            sub_df = self.plot_data[self.figure_selection]
            if self.reference is None:
                opts = self.opts["dG"]
                fig, axes, cbars = dG_scatter_figure(
                    sub_df, cmap=opts.cmap, norm=opts.norm, **self.figure_kwargs
                )

            else:
                opts = self.opts["ddG"]
                fig, axes, cbar = ddG_scatter_figure(
                    sub_df,
                    reference=self.reference,
                    cmap=opts.cmap,
                    norm=opts.norm,
                    **self.figure_kwargs,
                )
        elif self.figure == "linear_bars":
            if self.table == "dG_fits":
                opts = self.opts["ddG"] if self.reference else self.opts["dG"]
                field = "dG"
            elif self.table == "rfu_residues":
                opts = (
                    self.opts["drfu"] if self.reference else self.opts["rfu"]
                )  # TODO update to drfu
                field = "rfu"

            fig, axes, cbar = linear_bars_figure(
                self.plot_data,
                groupby=self.groupby,
                reference=self.reference,
                cmap=opts.cmap,
                norm=opts.norm,
                field=field,
            )
        elif self.figure == "rainbowclouds":
            sub_df = self.plot_data[self.figure_selection]
            opts = self.opts["ddG"] if self.reference else self.opts["dG"]
            fig, axes, cbar = rainbowclouds_figure(
                sub_df, reference=self.reference, cmap=opts.cmap, norm=opts.norm
            )

        bio = BytesIO()
        fig.savefig(bio, format=self.figure_format)
        bio.seek(0)

        self.widgets["export_figure"].loading = False

        return bio

    @property
    def figure_kwargs(self):
        kwargs = {
            "width": self.width,
            "aspect": self.aspect,
        }
        if self.figure == "scatter":
            kwargs["ncols"] = self.ncols
        return kwargs


class SessionManagerControl(PyHDXControlPanel):
    _type = "session_manager"

    header = "Session Manager"

    session_file = param.Parameter()

    load_session = param.Action(lambda self: self._load_session())

    reset_session = param.Action(lambda self: self._reset_session())

    def make_dict(self):
        widgets = self.generate_widgets(session_file=pn.widgets.FileInput)

        widgets["export_session"] = pn.widgets.FileDownload(
            label="Export session",
            callback=self.export_session_callback,
            filename="PyHDX_session.zip",
        )

        names = ["session_file", "load_session", "export_session", "reset_session"]
        widgets = {name: widgets[name] for name in names}

        return widgets

    def export_session_callback(self):
        dt = datetime.today().strftime("%Y%m%d_%H%M")
        self.widgets["export_session"].filename = f"{dt}_PyHDX_session.zip"
        bio = BytesIO()
        with zipfile.ZipFile(bio, "w") as session_zip:
            for name, table in self.sources["main"].tables.items():
                sio = dataframe_to_stringio(table)
                session_zip.writestr(name + ".csv", sio.getvalue())

        bio.seek(0)
        return bio

    def _load_session(self):
        if self.session_file is None:
            self.parent.logger.info("No session file selected")
            return None

        self.widgets["load_session"].loading = True
        if sys.getsizeof(self.session_file) > 5.0e8:
            self.parent.logger.info("Uploaded file is too large, maximum is 500 MB")
            return None

        bio = BytesIO(self.session_file)

        # todo: put pdb file in a source (PDBFileSource?)
        # write / read it to/from zipfile
        # make view read it
        session_zip = zipfile.ZipFile(bio)
        session_zip.printdir()
        names = set(session_zip.namelist())
        accepted_names = {
            "rfu_residues.csv",
            "rates.csv",
            "peptides.csv",
            "dG_fits.csv",
            "ddG_comparison.csv",
            "d_calc.csv",
            "loss.csv",
            "peptide_mse.csv",
        }

        self._reset()
        src = self.sources["main"]
        tables = names & accepted_names
        for name in tables:
            bio = BytesIO(session_zip.read(name))
            df = csv_to_dataframe(bio)
            df.columns = fix_multiindex_dtypes(df.columns)

            table_name = name.split(".")[0]
            src.add_table(table_name, df)

        src.param.trigger("tables")  # todo do not trigger tables?
        src.updated = True

        self.parent.logger.info(
            f"Successfully loaded PyHDX session file: {self.widgets['session_file'].filename}"
        )
        self.parent.logger.info(f"Containing the following tables: {', '.join(tables)}")

        self.widgets["load_session"].loading = False

    def _reset_session(self):
        self._reset()
        self.sources["main"].updated = True

        # todo for ctrl in cotrollers ctrl.reset()?

    def _reset(self):
        src = self.sources["main"]
        with param.parameterized.discard_events(src):
            src.hdxm_objects = {}
            src.rate_results = {}
            src.dG_fits = {}

        src.tables = {}  # are there any dependies on this?


class GraphControl(PyHDXControlPanel):
    _type = "graph"

    header = "Graph Control"

    def __init__(self, parent, **params):
        super(GraphControl, self).__init__(parent, **params)

        self.widget_transforms = [
            name
            for name, trs in self.transforms.items()
            if isinstance(trs, CrossSectionTransform)
        ]
        self._watchers = {}

        transforms = [self.transforms[f] for f in self.widget_transforms]
        for t in transforms:
            t.param.watch(self._transforms_redrawn, "redrawn")

    def _transforms_redrawn(self, *events):
        # todo they may all/multiple redraw at the same time so this gets called multiple times
        widgets = self.make_dict()
        transform_widgets = self._link_widgets()

        self.widgets = {**widgets, **transform_widgets}
        self.update_box()

    def _link_widgets(self):
        trs_dict = {
            flt: self.transforms[flt].widgets.keys() for flt in self.widget_transforms
        }
        grouped = {}
        for k, v in trs_dict.items():
            for vi in v:
                if vi in grouped.keys():
                    grouped[vi].append(k)
                else:
                    grouped[vi] = [k]

        output_widgets = {}

        for widget_name, trs in grouped.items():
            if len(trs) > 1:  # If there are multiple in the same group, link them
                master_widget = self.transforms[trs[0]].widgets[widget_name]
                client_widgets = [
                    self.transforms[t].widgets[widget_name] for t in trs[1:]
                ]

                for watcher in self._watchers.get(widget_name, []):
                    pass
                    # TODO check these warnings
                    # master_widget.param.unwatch(watcher)
                self._watchers[widget_name] = []

                for i, client in enumerate(client_widgets):
                    watcher = master_widget.link(client, value="value")
                    self._watchers[widget_name].append(watcher)

                output_widgets[widget_name] = master_widget
            else:
                output_widgets[widget_name] = self.transforms[trs[0]].widgets[
                    widget_name
                ]
        return output_widgets


DG_DEFAULT = [25.0] * 9
K_OPEN_DEFAULT = [2] * 9


class PeptidePropertiesControl(ControlPanel):
    """
    Control panel for properties of the peptide for simulating D-uptake
    """

    header = "Peptide controls"

    _type = "peptide"

    updated = param.Event(
        doc="Trigger for layout to listen to when widgets are updated",
        precedence=-1,
    )

    fasta_sequence = param.String(
        default="KLGPLTAGHH",
        doc="FASTA input for peptide sequence. First amino acid is truncated.",
    )

    temperature = param.Number(
        293.15,
        bounds=(0, 373.15),
        doc="Temperature of the D-labelling reaction",
        label="Temperature (K)",
    )

    pH = param.Number(
        7.5,
        doc="pH of the D-labelling reaction, as read from pH meter",
        label="pH read",
    )

    reload_btn = param.Action(
        lambda self: self._action_reload(),
        label="Reload peptide",
        doc="Reload with new peptide sequence",
    )

    dG = param.Array(
        default=np.array(DG_DEFAULT),
        doc="ΔG values of exchange (kJ/mol). List should be one shorter than input sequence",
    )

    k_open = param.Array(
        default=np.array(K_OPEN_DEFAULT),
        doc="Linderstrøm-Lang opening rates. Values are Log10, units s⁻¹",
    )

    k_close = param.Array(
        default=np.array([]),
        doc="Linderstrøm-Lang closing rates. Values are Log10, units s⁻¹",
    )

    dependent_variable = param.Selector(
        default="k_close",
        objects=["k_open", "k_close", "dG"],
        doc="Select which kinetic parameter should be fixed and derived from the other two",
    )

    def __init__(self, parent, **params) -> None:
        super().__init__(parent, **params)
        self._excluded = ["dG", "k_open", "k_close"]
        with param.edit_constant(self):
            self.k_close = self._get_k_close(self.dG, self.k_open)
        self.model = PeptideUptakeModel(
            list(self.fasta_sequence), self.temperature, self.pH
        )
        self.update_k_int_data()

        self.widgets = self.make_dict()  # this is the second trigger of make_dict
        self.update_box()
        self.update_d_uptake()

    @property
    def _layout(self):
        return [("self", self.own_widget_names), ("views.aa_uptake", "y")]

    def update_k_int_data(self):
        data_dict = {"aa": list(self.model.peptide), "k_int": self.model.k_int}
        df = pd.DataFrame(data_dict)
        self.src.add_table("k_int", df)

    def _action_reload(self):
        self.model = PeptideUptakeModel(
            list(self.fasta_sequence), self.temperature, self.pH
        )
        self.update_k_int_data()

        self.dependent_variable = "k_close"
        with param.parameterized.batch_call_watchers(self):
            self.dG = np.array(
                DG_DEFAULT[: len(self.model)]
                + [35.0] * (len(self.model) - len(DG_DEFAULT))
            )
            self.k_open = np.array(
                K_OPEN_DEFAULT[: len(self.model)]
                + [2.0] * (len(self.model) - len(K_OPEN_DEFAULT))
            )

        with param.edit_constant(self):
            self.k_close = self._get_k_close(self.dG, self.k_open)
        self.widgets = self.make_dict()
        self.updated = True
        self.update_box()
        self.update_d_uptake()

    def make_dict(self):
        dG_limits = {"start": 10, "end": 50}  # kJ/mol
        k_open_limits = {"start": -2, "end": 4}  # Log10
        k_close_limits = {
            k: self._get_k_close(dG_limits[k], k_open_limits[k])
            for k in dG_limits.keys()
        }

        model = getattr(self, "model", None)
        names = model.peptide if model is not None else []

        widget_spec = dict(
            widget_type=CompositeFloatSliders,
            orientation="vertical",
            names=names,
        )

        widgets = self.generate_widgets(
            temperature=pn.widgets.FloatInput,
            dG={**widget_spec, **dG_limits},
            k_open={**widget_spec, **k_open_limits},
            k_close={**widget_spec, "disabled": True, **k_close_limits},
        )

        return widgets

    @param.depends("dG", watch=True)
    def value_updated(self):
        if self.dependent_variable == "dG":
            return
        elif self.dependent_variable == "k_open":
            self.k_open = self._get_k_open(self.dG, self.k_close)
            self.update_d_uptake()
        elif self.dependent_variable == "k_close":
            self.k_close = self._get_k_close(self.dG, self.k_open)
            self.update_d_uptake()

    @param.depends("k_open", watch=True)
    def k_open_updated(self):
        if self.dependent_variable == "k_open":
            return
        elif self.dependent_variable == "dG":
            self.dG = self._get_dG(self.k_open, self.k_close)
            self.update_d_uptake()
        elif self.dependent_variable == "k_close":
            self.k_close = self._get_k_close(self.dG, self.k_open)
            self.update_d_uptake()

    @param.depends("k_close", watch=True)
    def k_close_updated(self):
        if self.dependent_variable == "k_close":
            return
        elif self.dependent_variable == "dG":
            self.dG = self._get_dG(self.k_open, self.k_close)
            self.update_d_uptake()
        elif self.dependent_variable == "k_open":
            self.k_open = self._get_k_open(self.dG, self.k_close)
            self.update_d_uptake()

    @param.depends("dependent_variable", watch=True)
    def _fixed_quantity_updated(self):
        widget_keys = ["dG", "k_open", "k_close"]

        widget_keys.remove(self.dependent_variable)
        self.widgets[self.dependent_variable].disabled = True
        for widget_key in widget_keys:
            self.widgets[widget_key].disabled = False

    def update_d_uptake(self):
        time = np.logspace(-2, 6, num=250)

        d_uptake = self.model.eval_analytical(
            time, 10.0**self.k_open, 10.0**self.k_close
        )

        cols = [f"aa_{i}" for i in range(len(self.model))]
        idx = pd.Index(time, name="time")
        df = pd.DataFrame(d_uptake, index=idx, columns=cols)
        df["sum"] = df.sum(axis=1)

        self.src.add_table("d_uptake", df)
        self.src.updated = True

    # TODO input can also be numpy arrays
    def _get_k_open(self, dG: npt.ArrayLike, k_close: npt.ArrayLike) -> npt.ArrayLike:
        return k_close - dG * 1e3 / (np.log(10) * R * self.temperature)

    def _get_k_close(self, dG: npt.ArrayLike, k_open: npt.ArrayLike) -> npt.ArrayLike:
        return k_open + dG * 1e3 / (np.log(10) * R * self.temperature)

    def _get_dG(self, k_open: npt.ArrayLike, k_close: npt.ArrayLike) -> npt.ArrayLike:
        return np.log(10) * (k_close - k_open) * 1e-3 * R * self.temperature

    # move to base class?
    @property
    def src(self):
        return self.sources["main"]

    def update_limits(self):
        ...
        # k_close = k_open * np.exp(dG / (R * temp))

        # dG = np.log(k_close / k_open) * (8.3 * temp)


# k_open. dG, log10 kclose, kclose
# 0.01 10000.0 -0.21819477668335818 0.6050694463640514
# 0.01 50000.0 6.90902611658321 8110098.269947465
# 10000.0 10000.0 5.781805223316642 605069.4463640513
# 10000.0 50000.0 12.90902611658321 8110098269947.465<|MERGE_RESOLUTION|>--- conflicted
+++ resolved
@@ -679,41 +679,18 @@
             )
         }
 
-<<<<<<< HEAD
         if overlap := self.data_stringIO.keys() & ios.keys():
             self.parent.logger.info(
                 f"Data files already loaded: {', '.join(overlap)}, overwriting"
             )
-=======
-        parser = StateParser(yaml_dict, data_src=ios, data_filters=filters)
-
-        for state in yaml_dict.keys():
-            hdxm = parser.load_hdxm(state, name=state)
-            self.src.add(hdxm, state)
-            self.log_onload(hdxm)
->>>>>>> c8052bd2
 
         self.data_stringIO.update(ios)
 
-<<<<<<< HEAD
+
         self.state_spec[self.dataset_name] = state_spec
         obj = self.param["hdxm_list"].objects or []
         self.param["hdxm_list"].objects = obj + [self.dataset_name]
-=======
-        self.src.add(hdxm, self.dataset_name)
-        self.log_onload(hdxm)
-
-    def log_onload(self, hdxm):
-        self.parent.logger.info(
-            f"Loaded dataset {self.dataset_name} with experiment state {self.exp_state} "
-            f"({len(hdxm)} timepoints, {len(hdxm.coverage)} peptides each)"
-        )
-        self.parent.logger.info(
-            f"Average coverage: {hdxm.coverage.percent_coverage:.3}%, "
-            f"Redundancy: {hdxm.coverage.redundancy:.1f}, "
-            f"Average peptide length: {hdxm.coverage.avg_peptide_length:.1f}"
-        )
->>>>>>> c8052bd2
+
 
     def _action_remove_datasets(self):
         raise NotImplementedError("Removing datasets not implemented")
