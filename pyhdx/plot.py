from contextlib import contextmanager
from copy import copy
from pathlib import Path
from typing import Type, Union

import matplotlib as mpl
import matplotlib.pyplot as plt
import numpy as np
import pandas as pd
import proplot as pplt
from matplotlib.axes import Axes
from matplotlib.patches import Rectangle
from scipy.stats import kde
from tqdm import tqdm
import colorcet as cc

from pyhdx.config import cfg
from pyhdx.fileIO import load_fitresult
from pyhdx.support import (
    autowrap,
    color_pymol,
    apply_cmap,
    multiindex_astype,
    multiindex_set_categories,
)
from pyhdx.tol_colors import tol_cmap

try:
    from pymol import cmd
except ModuleNotFoundError:
    cmd = None

dG_ylabel = "ΔG (kJ/mol)"
ddG_ylabel = "ΔΔG (kJ/mol)"
r_xlabel = "Residue Number"
NO_COVERAGE = "#8c8c8c"

ERRORBAR_KWARGS = {
    "fmt": "o",
    "ecolor": "k",
    "elinewidth": 0.3,
    "markersize": 0,
    "alpha": 0.75,
    "capthick": 0.3,
    "capsize": 0.0,
}

SCATTER_KWARGS = {"s": 7}

RECT_KWARGS = {"linewidth": 0.5, "linestyle": "-", "edgecolor": "k"}

CBAR_KWARGS = {
    "space": 0,
    "width": cfg.plotting.cbar_width / 25.4,
    "tickminor": True,
}


def peptide_coverage_figure(
    data: pd.DataFrame,
    wrap: int = None,
    cmap: Union[pplt.Colormap, mpl.colors.Colormap, str, tuple, dict] = "turbo",
    norm: Type[mpl.colors.Normalize] = None,
    color_field: str = "rfu",
    subplot_field: str = "exposure",
    rect_fields: tuple = ("start", "end"),
    rect_kwargs: dict = None,
    **figure_kwargs,
) -> tuple:
    subplot_values = data[subplot_field].unique()
    sub_dfs = {value: data.query(f"`{subplot_field}` == {value}") for value in subplot_values}

    n_subplots = len(subplot_values)

    ncols = figure_kwargs.pop("ncols", min(cfg.plotting.ncols, n_subplots))
    nrows = figure_kwargs.pop("nrows", int(np.ceil(n_subplots / ncols)))
    figure_width = figure_kwargs.pop("width", cfg.plotting.page_width) / 25.4
    cbar_width = figure_kwargs.pop("cbar_width", cfg.plotting.cbar_width) / 25.4
    refaspect = figure_kwargs.pop("refaspect", cfg.plotting.peptide_coverage_aspect)

    cmap = pplt.Colormap(cmap)
    norm = norm or pplt.Norm("linear", vmin=0, vmax=1)

    start_field, end_field = rect_fields
    if wrap is None:
        wrap = max(
            [autowrap(sub_df[start_field], sub_df[end_field]) for sub_df in sub_dfs.values()]
        )

    fig, axes = pplt.subplots(
        ncols=ncols, nrows=nrows, width=figure_width, refaspect=refaspect, **figure_kwargs
    )
    rect_kwargs = rect_kwargs or {}
    axes_iter = iter(axes)
    for value, sub_df in sub_dfs.items():
        ax = next(axes_iter)
        peptide_coverage(
            ax,
            sub_df,
            cmap=cmap,
            norm=norm,
            color_field=color_field,
            wrap=wrap,
            cbar=False,
            **rect_kwargs,
        )
        ax.format(title=f"{subplot_field}: {value}")

    for ax in axes_iter:
        ax.axis("off")

    start, end = data[start_field].min(), data[end_field].max()
    pad = 0.05 * (end - start)
    axes.format(xlim=(start - pad, end + pad), xlabel=r_xlabel)

    if not cmap.monochrome:
        cbar_ax = fig.colorbar(cmap, norm, width=cbar_width)
        cbar_ax.set_label(color_field, labelpad=-0)
    else:
        cbar_ax = None

    return fig, axes, cbar_ax


def peptide_coverage(
    ax,
    data,
    wrap=None,
    cmap=None,
    norm=None,
    color_field="rfu",
    rect_fields=("start", "end"),
    labels=False,
    cbar=True,
    cbar_kwargs=None,
    **kwargs,
):
    start_field, end_field = rect_fields
    data = data.sort_values(by=[start_field, end_field])

    wrap = wrap or autowrap(data[start_field], data[end_field])
    rect_kwargs = {**RECT_KWARGS, **kwargs}

    cmap_default, norm_default = CMAP_NORM_DEFAULTS.get(color_field, (None, None))

    cmap = pplt.Colormap(cmap) if cmap is not None else cmap_default
    norm = norm or norm_default
    i = -1
    for p_num, idx in enumerate(data.index):
        elem = data.loc[idx]
        if i < -wrap:
            i = -1

        if color_field is None:
            color = cmap(0.5)
        else:
            color = cmap(norm(elem[color_field]))

        width = elem[end_field] - elem[start_field]
        rect = Rectangle((elem[start_field] - 0.5, i), width, 1, facecolor=color, **rect_kwargs)
        ax.add_patch(rect)
        if labels:
            rx, ry = rect.get_xy()
            cy = ry
            cx = rx
            ax.annotate(str(p_num), (cx, cy), color="k", fontsize=6, va="bottom", ha="right")
        i -= 1

    ax.set_ylim(-wrap, 0)
    start, end = data[start_field].min(), data[end_field].max()
    pad = 0.05 * (end - start)
    ax.set_xlim(start - pad, end + pad)
    ax.set_yticks([])

    _cbar_kwargs = cbar_kwargs or {}
    cbar_kwargs = {
        **CBAR_KWARGS,
        **_cbar_kwargs,
    }  # TODO py39 dict union: d |= e or d | e

    if cbar and color_field:
        cbar_ax = ax.colorbar(cmap, norm=norm, **cbar_kwargs)
        cbar_ax.set_label(color_field, labelpad=-0)
    else:
        cbar_ax = None

    return cbar_ax


def residue_time_scatter_figure(
    hdxm,
    field="rfu",
    cmap="turbo",
    norm=None,
    scatter_kwargs=None,
    cbar_kwargs=None,
    **figure_kwargs,
):
    """per-residue per-exposure values for field  `field` by weighted averaging"""

    n_subplots = hdxm.Nt
    ncols = figure_kwargs.pop("ncols", min(cfg.plotting.ncols, n_subplots))
    nrows = figure_kwargs.pop("nrows", int(np.ceil(n_subplots / ncols)))
    figure_width = figure_kwargs.pop("width", cfg.plotting.page_width) / 25.4
    refaspect = figure_kwargs.pop("refaspect", cfg.plotting.residue_scatter_aspect)
    cbar_width = figure_kwargs.pop("cbar_width", cfg.plotting.cbar_width) / 25.4

    cmap = pplt.Colormap(cmap)  # todo allow None as cmap
    norm = norm or pplt.Norm("linear", vmin=0, vmax=1)

    fig, axes = pplt.subplots(
        ncols=ncols,
        nrows=nrows,
        width=figure_width,
        refaspect=refaspect,
        sharey=4,
        **figure_kwargs,
    )
    scatter_kwargs = scatter_kwargs or {}
    axes_iter = iter(axes)
    for hdx_tp in hdxm:
        ax = next(axes_iter)
        residue_time_scatter(
            ax, hdx_tp, field=field, cmap=cmap, norm=norm, cbar=False, **scatter_kwargs
        )  # todo cbar kwargs? (check with other methods)
        ax.format(title=f"exposure: {hdx_tp.exposure:.1f}")

    for ax in axes_iter:
        ax.axis("off")

    axes.format(xlabel=r_xlabel, ylabel=field)

    cbar_kwargs = cbar_kwargs or {}
    cbars = []
    for ax in axes:
        if not ax.axison:
            continue

        cbar = add_cbar(ax, cmap, norm, **cbar_kwargs)
        cbars.append(cbar)

    return fig, axes, cbars


def residue_time_scatter(ax, hdx_tp, field="rfu", cmap="turbo", norm=None, cbar=True, **kwargs):
    # update cmap, norm defaults
    cmap = pplt.Colormap(cmap)  # todo allow None as cmap
    norm = norm or pplt.Norm("linear", vmin=0, vmax=1)
    cbar_width = kwargs.pop("cbar_width", cfg.plotting.cbar_width) / 25.4

    scatter_kwargs = {**SCATTER_KWARGS, **kwargs}
    values = hdx_tp.weighted_average(field)
    colors = cmap(norm(values))
    ax.scatter(values.index, values, c=colors, **scatter_kwargs)

    if not cmap.monochrome and cbar:
        add_cbar(ax, cmap, norm, width=cbar_width)


def residue_scatter_figure(
    hdxm_set,
    field="rfu",
    cmap="viridis",
    norm=None,
    scatter_kwargs=None,
    **figure_kwargs,
):
    n_subplots = hdxm_set.Ns
    ncols = figure_kwargs.pop("ncols", min(cfg.plotting.ncols, n_subplots))
    nrows = figure_kwargs.pop(
        "nrows", int(np.ceil(n_subplots / ncols))
    )  # todo disallow setting rows
    figure_width = figure_kwargs.pop("width", cfg.plotting.page_width) / 25.4
    cbar_width = figure_kwargs.pop("cbar_width", cfg.plotting.cbar_width) / 25.4
    refaspect = figure_kwargs.pop("refaspect", cfg.plotting.residue_scatter_aspect)

    cmap = pplt.Colormap(cmap)
    if norm is None:
        tps = np.unique(np.concatenate([hdxm.timepoints for hdxm in hdxm_set]))
        tps = tps[np.nonzero(tps)]
        norm = pplt.Norm("log", vmin=tps.min(), vmax=tps.max())
    else:
        tps = np.unique(np.concatenate([hdxm.timepoints for hdxm in hdxm_set]))

    fig, axes = pplt.subplots(
        ncols=ncols, nrows=nrows, width=figure_width, refaspect=refaspect, **figure_kwargs
    )
    axes_iter = iter(axes)
    scatter_kwargs = scatter_kwargs or {}
    for hdxm in hdxm_set:
        ax = next(axes_iter)
        residue_scatter(ax, hdxm, cmap=cmap, norm=norm, field=field, cbar=False, **scatter_kwargs)
        ax.format(title=f"{hdxm.name}")

    for ax in axes_iter:
        ax.axis("off")

    # todo function for this?
    locator = pplt.Locator(norm(tps))
    cbar_ax = fig.colorbar(cmap, width=cbar_width, ticks=locator)
    formatter = pplt.Formatter("simple", precision=1)
    cbar_ax.ax.set_yticklabels([formatter(t) for t in tps])
    cbar_ax.set_label("Exposure time (s)", labelpad=-0)

    axes.format(xlabel=r_xlabel)

    return fig, axes, cbar_ax


# todo allow colorbar_scatter to take rfus
def residue_scatter(ax, hdxm, field="rfu", cmap="viridis", norm=None, cbar=True, **kwargs):
    cmap = pplt.Colormap(cmap)
    tps = hdxm.timepoints[np.nonzero(hdxm.timepoints)]
    norm = norm or pplt.Norm("log", tps.min(), tps.max())

    cbar_width = kwargs.pop("cbar_width", cfg.plotting.cbar_width) / 25.4
    scatter_kwargs = {**SCATTER_KWARGS, **kwargs}
    for hdx_tp in hdxm:
        if isinstance(norm, mpl.colors.LogNorm) and hdx_tp.exposure == 0.0:
            continue
        values = hdx_tp.weighted_average(field)
        color = cmap(norm(hdx_tp.exposure))
        scatter_kwargs["color"] = color
        ax.scatter(values.index, values, **scatter_kwargs)

    if cbar:
        locator = pplt.Locator(norm(tps))
        cbar_ax = ax.colorbar(cmap, width=cbar_width, ticks=locator)
        formatter = pplt.Formatter("simple", precision=1)
        cbar_ax.ax.set_yticklabels([formatter(t) for t in tps])
        cbar_ax.set_label("Exposure time (s)", labelpad=-0)


def dG_scatter_figure(
    data, cmap=None, norm=None, scatter_kwargs=None, cbar_kwargs=None, **figure_kwargs
):
    protein_states = data.columns.get_level_values(0).unique()

    n_subplots = len(protein_states)
    ncols = figure_kwargs.pop("ncols", min(cfg.plotting.ncols, n_subplots))
    nrows = figure_kwargs.pop("nrows", int(np.ceil(n_subplots / ncols)))
    figure_width = figure_kwargs.pop("width", cfg.plotting.page_width) / 25.4
    refaspect = figure_kwargs.pop("refaspect", cfg.plotting.dG_aspect)
    sharey = figure_kwargs.pop("sharey", 1)

    cmap_default, norm_default = CMAP_NORM_DEFAULTS["dG"]
    cmap = cmap or cmap_default
    cmap = pplt.Colormap(cmap)
    norm = norm or norm_default

    fig, axes = pplt.subplots(
        ncols=ncols,
        nrows=nrows,
        width=figure_width,
        refaspect=refaspect,
        sharey=sharey,
        **figure_kwargs,
    )
    axes_iter = iter(axes)
    scatter_kwargs = scatter_kwargs or {}
    for state in protein_states:
        sub_df = data[state]
        ax = next(axes_iter)
        colorbar_scatter(
            ax,
            sub_df,
            cmap=cmap,
            norm=norm,
            cbar=False,
            sclf=1e-3,
            invert_yaxis=True,
            **scatter_kwargs,
        )
        ax.format(title=f"{state}")

    for ax in axes_iter:
        ax.set_axis_off()

    # Set global ylims
    ylims = [lim for ax in axes if ax.axison for lim in ax.get_ylim()]
    axes.format(ylim=(np.max(ylims), np.min(ylims)), yticklabelloc="none", ytickloc="none")

    cbar_kwargs = cbar_kwargs or {}
    cbars = []
    cbar_norm = pplt.Norm("linear", norm.vmin * 1e-3, norm.vmax * 1e-3)
    for ax in axes:
        if not ax.axison:
            continue

        cbar = add_cbar(ax, cmap, cbar_norm, **cbar_kwargs)
        cbars.append(cbar)

    return fig, axes, cbars


def ddG_scatter_figure(
    data,
    reference=None,
    cmap=None,
    norm=None,
    scatter_kwargs=None,
    cbar_kwargs=None,
    **figure_kwargs,
):
    protein_states = data.columns.get_level_values(0).unique()
    if reference is None:
        reference_state = protein_states[0]
    elif isinstance(reference, int):
        reference_state = protein_states[reference]
    elif reference in protein_states:
        reference_state = reference
    else:
        raise ValueError(f"Invalid value {reference!r} for 'reference'")

    dG_test = data.xs("dG", axis=1, level=1).drop(reference_state, axis=1)
    dG_ref = data[reference_state, "dG"]
    ddG = dG_test.subtract(dG_ref, axis=0)
    ddG.columns = pd.MultiIndex.from_product([ddG.columns, ["ddG"]], names=["State", "quantity"])

    cov_test = data.xs("covariance", axis=1, level=1).drop(reference_state, axis=1) ** 2
    cov_ref = data[reference_state, "covariance"] ** 2
    cov = cov_test.add(cov_ref, axis=0).pow(0.5)
    cov.columns = pd.MultiIndex.from_product(
        [cov.columns, ["covariance"]], names=["State", "quantity"]
    )

    combined = pd.concat([ddG, cov], axis=1)

    n_subplots = len(protein_states) - 1
    ncols = figure_kwargs.pop("ncols", min(cfg.plotting.ncols, n_subplots))
    nrows = figure_kwargs.pop("nrows", int(np.ceil(n_subplots / ncols)))
    figure_width = figure_kwargs.pop("width", cfg.plotting.page_width) / 25.4
    refaspect = figure_kwargs.pop("refaspect", cfg.plotting.dG_aspect)
    sharey = figure_kwargs.pop("sharey", 1)

    cmap_default, norm_default = CMAP_NORM_DEFAULTS["ddG"]
    cmap = cmap or cmap_default
    cmap = pplt.Colormap(cmap)
    norm = norm or norm_default

    fig, axes = pplt.subplots(
        ncols=ncols,
        nrows=nrows,
        width=figure_width,
        refaspect=refaspect,
        sharey=sharey,
        **figure_kwargs,
    )
    axes_iter = iter(axes)
    scatter_kwargs = scatter_kwargs or {}
    for state in protein_states:
        if state == reference_state:
            continue
        sub_df = combined[state]
        ax = next(axes_iter)
        colorbar_scatter(
            ax,
            sub_df,
            y="ddG",
            cmap=cmap,
            norm=norm,
            cbar=False,
            sclf=1e-3,
            invert_yaxis=True,
            symmetric=True,
            **scatter_kwargs,
        )
        title = f"{state} - {reference_state}"
        ax.format(title=title)

    for ax in axes_iter:
        ax.set_axis_off()

    # Set global ylims
    ylim = np.abs([lim for ax in axes if ax.axison for lim in ax.get_ylim()]).max()
    axes.format(ylim=(ylim, -ylim), yticklabelloc="none", ytickloc="none")

    cbar_kwargs = cbar_kwargs or {}
    cbars = []
    cbar_norm = pplt.Norm("linear", norm.vmin * 1e-3, norm.vmax * 1e-3)
    for ax in axes:
        if not ax.axison:
            continue

        cbar = add_cbar(ax, cmap, cbar_norm, **cbar_kwargs)
        cbars.append(cbar)

    return fig, axes, cbars


def peptide_mse_figure(peptide_mse, cmap=None, norm=None, rect_kwargs=None, **figure_kwargs):
    n_subplots = len(peptide_mse.columns.unique(level=0))
    ncols = figure_kwargs.pop("ncols", min(cfg.plotting.ncols, n_subplots))
    nrows = figure_kwargs.pop("nrows", int(np.ceil(n_subplots / ncols)))
    figure_width = figure_kwargs.pop("width", cfg.plotting.page_width) / 25.4
    refaspect = figure_kwargs.pop("refaspect", cfg.plotting.peptide_mse_aspect)

    cmap = cmap or CMAP_NORM_DEFAULTS["mse"][0]

    fig, axes = pplt.subplots(
        ncols=ncols, nrows=nrows, width=figure_width, refaspect=refaspect, **figure_kwargs
    )
    axes_iter = iter(axes)
    cbars = []
    rect_kwargs = rect_kwargs or {}
    states = peptide_mse.columns.unique(level=0)
    for state in states:
        sub_df = peptide_mse[state].dropna(how="all").convert_dtypes()

        ax = next(axes_iter)
        vmax = sub_df["peptide_mse"].max()

        # todo allow global norm by kwargs
        norm = norm or pplt.Norm("linear", vmin=0, vmax=vmax)
        # color bar per subplot as norm differs
        # todo perhaps unify color scale? -> when global norm, global cbar
        cbar_ax = peptide_coverage(
            ax, sub_df, color_field="peptide_mse", norm=norm, cmap=cmap, **rect_kwargs
        )
        cbar_ax.set_label("MSE")
        cbars.append(cbar_ax)
        ax.format(xlabel=r_xlabel, title=f"{state}")

    return fig, axes, cbars


def loss_figure(fit_result, **figure_kwargs):
    ncols = 1
    nrows = 1
    figure_width = figure_kwargs.pop("width", cfg.plotting.page_width) / 25.4
    refaspect = figure_kwargs.pop(
        "refaspect", cfg.plotting.loss_aspect
    )  # todo loss aspect also in config?

    fig, ax = pplt.subplots(
        ncols=ncols, nrows=nrows, width=figure_width, refaspect=refaspect, **figure_kwargs
    )
    fit_result.losses.plot(ax=ax)
    # ax.plot(fit_result.losses, legend='t')  # altnernative proplot plotting

    # ox = ax.alty()
    # reg_loss = fit_result.losses.drop('mse_loss', axis=1)
    # total = fit_result.losses.sum(axis=1)
    # perc = reg_loss.divide(total, axis=0) * 100
    # perc.plot(ax=ox)  #todo formatting (perc as --, matching colors, legend)
    #

    ax.format(xlabel="Number of epochs", ylabel="Loss")

    return fig, ax


def linear_bars_figure(
    data,
    reference=None,
    groupby=None,
    field="dG",
    norm=None,
    cmap=None,
    **figure_kwargs,
):
    if reference is None and field == "dG":
        cmap_default, norm_default = CMAP_NORM_DEFAULTS["dG"]
        ylabel = dG_ylabel
        sclf = 1e-3
    elif reference is not None and field == "dG":
        cmap_default, norm_default = CMAP_NORM_DEFAULTS["ddG"]
        ylabel = ddG_ylabel
        sclf = 1e-3
    elif reference is None and field == "rfu":
        cmap_default, norm_default = CMAP_NORM_DEFAULTS["rfu"]
        ylabel = "RFU"
        sclf = 1.0
    elif reference is not None and field == "rfu":
        cmap_default, norm_default = CMAP_NORM_DEFAULTS["drfu"]
        ylabel = "ΔRFU"
        sclf = 1.0
    else:
        cmap_default, norm_default = None, None
        ylabel = ""
        sclf = 1.0

    cmap = cmap or cmap_default
    norm = norm or norm_default

    if cmap is None:
        raise ValueError("No valid Colormap found")
    if norm is None:
        raise ValueError("No valid Norm found")

    fig, axes, cbar = linear_bars(
        data,
        reference=reference,
        groupby=groupby,
        field=field,
        norm=norm,
        cmap=cmap,
        sclf=sclf,
        **figure_kwargs,
    )

    cbar.set_label(ylabel)

    return fig, axes, cbar


def linear_bars(
    data,
    reference=None,
    groupby=None,
    field="dG",
    norm=None,
    cmap=None,
    sclf=1.0,
    sort=False,
    **figure_kwargs,
):
    # input data should always be 3 levels
    # grouping is done by the first level
    # second level gives each bar
    # third level should have columns with the specified 'field'
    if data.columns.nlevels == 2:
        data = data.copy()
        columns = pd.MultiIndex.from_tuples(
            [("", *tup) for tup in data.columns], names=["group"] + data.columns.names
        )
        data.columns = columns

    # todo this should be done by the 'user'
    data = data.xs(level=-1, key=field, drop_level=False, axis=1)

    groupby = groupby or data.columns.names[0]
    grp_level = data.columns.names.index(groupby)
    bars_level = 1 - grp_level

    if isinstance(reference, int):
        reference = data.columns.get_level_values(level=bars_level)[reference]
    if reference:
        ref_data = data.xs(key=reference, axis=1, level=bars_level)
        sub = data.subtract(ref_data, axis=1).reorder_levels(data.columns.names, axis=1)

        # fix column dtypes to preserve , reorder levels back to original order
        columns = multiindex_astype(sub.columns, grp_level, "category")
        categories = list(data.columns.unique(level=grp_level))
        columns = multiindex_set_categories(columns, grp_level, categories, ordered=True)
        sub.columns = columns
        sub = sub.sort_index(axis=1, level=grp_level)
        sub = sub.drop(axis=1, level=bars_level, labels=reference)

        plot_data = sub
    else:
        plot_data = data

    groups = plot_data.groupby(level=groupby, axis=1).groups
    hspace = [elem for v in groups.values() for elem in [0] * (len(v) - 1) + [None]][:-1]

    ncols = 1
    nrows = len(hspace) + 1
    figure_width = figure_kwargs.pop("width", cfg.plotting.page_width) / 25.4
    refaspect = figure_kwargs.pop("refaspect", cfg.plotting.linear_bars_aspect)
    cbar_width = figure_kwargs.pop("cbar_width", cfg.plotting.cbar_width) / 25.4

    fig, axes = pplt.subplots(
        nrows=nrows, ncols=ncols, refaspect=refaspect, width=figure_width, hspace=hspace
    )
    axes_iter = iter(axes)

    if sort in ["ascending", "descending"]:
        srt_groups = plot_data.groupby(level=bars_level, axis=1).groups
        values = [plot_data.loc[:, grp].mean().mean() for grp in srt_groups.values()]
        idx = np.argsort(values)
        if sort == "descending":
            idx = idx[::-1]
    else:
        idx = None

    for grp_name, items in groups.items():
        items = items.values[idx] if idx is not None else items.values
        for i, item in enumerate(items):  # these items need to be sorted
            values = plot_data.xs(key=(*item[: plot_data.columns.nlevels - 1], field), axis=1)
            rmin, rmax = values.index.min(), values.index.max()
            extent = [rmin - 0.5, rmax + 0.5, 0, 1]
            img = np.expand_dims(values, 0)

            ax = next(axes_iter)
            label = item[bars_level]
            from matplotlib.axes import Axes

            Axes.imshow(  # TODO use proplot pcolor or related function
                ax,
                norm(img),
                aspect="auto",
                cmap=cmap,
                vmin=0,
                vmax=1,
                interpolation="None",
                extent=extent,
            )
            ax.format(yticks=[])
            ax.text(
                1.02,
                0.5,
                label,
                horizontalalignment="left",
                verticalalignment="center",
                transform=ax.transAxes,
            )
            if i == 0:
                ax.format(title=grp_name)

    axes.format(xlabel=r_xlabel)

    cmap_norm = copy(norm)
    cmap_norm.vmin *= sclf
    cmap_norm.vmax *= sclf

    cbar = fig.colorbar(cmap, norm=cmap_norm, loc="b", width=cbar_width)

    return fig, axes, cbar


def rainbowclouds_figure(
    data,
    reference=None,
    field="dG",
    norm=None,
    cmap=None,
    update_rc=True,
    **figure_kwargs,
):
    # todo add sorting
    if update_rc:
        plt.rcParams["image.composite_image"] = False

    protein_states = data.columns.get_level_values(0).unique()

    if isinstance(reference, int):
        reference_state = protein_states[reference]
    elif reference in protein_states:
        reference_state = reference
    elif reference is None:
        reference_state = None
    else:
        raise ValueError(f"Invalid value {reference!r} for 'reference'")

    if reference_state:
        test = data.xs(field, axis=1, level=1).drop(reference_state, axis=1)
        ref = data[reference_state, field]
        plot_data = test.subtract(ref, axis=0)
        plot_data.columns = pd.MultiIndex.from_product(
            [plot_data.columns, [field]], names=["State", "quantity"]
        )

        cmap_default, norm_default = CMAP_NORM_DEFAULTS["ddG"]
        ylabel = ddG_ylabel
    else:
        plot_data = data
        cmap_default, norm_default = CMAP_NORM_DEFAULTS["dG"]
        ylabel = dG_ylabel

    cmap = cmap or cmap_default
    norm = norm or norm_default
    plot_data = plot_data.xs(field, axis=1, level=1)

    # scaling
    plot_data *= 1e-3
    norm = copy(norm)
    norm.vmin = norm.vmin * 1e-3
    norm.vmax = norm.vmax * 1e-3

    f_data = [
        plot_data[column].dropna().to_numpy() for column in plot_data.columns
    ]  # todo make funcs accept dataframes
    f_labels = plot_data.columns

    ncols = 1
    nrows = 1
    figure_width = figure_kwargs.pop("width", cfg.plotting.page_width) / 25.4
    refaspect = figure_kwargs.pop("refaspect", cfg.plotting.rainbowclouds_aspect)

    fig, axes = pplt.subplots(
        nrows=nrows, ncols=ncols, width=figure_width, refaspect=refaspect, hspace=0
    )
    ax = axes[0]

    cbar = rainbowclouds(
        ax,
        f_data,
        f_labels,
        cmap=cmap,
        norm=norm,
        invert_yaxis=True,
        cbar_kwargs=CBAR_KWARGS,
    )
    cbar.set_label(ylabel)
    ax.format(ytickloc="none")

    return fig, ax, cbar


def rainbowclouds(
    ax,
    f_data,
    f_labels,
    cmap=None,
    norm=None,
    invert_yaxis=False,
    format_kwargs=None,
    cbar_kwargs=None,
    strip_kwargs=None,
    kde_kwargs=None,
    boxplot_kwargs=None,
):
    boxplot_width = 0.1
    orientation = "vertical"

    _strip_kwargs = dict(
        offset=0.0, orientation=orientation, s=2, colors="k", jitter=0.2, alpha=0.25
    )
    _kde_kwargs = dict(
        linecolor="k",
        offset=0.15,
        orientation=orientation,
        fillcolor=False,
        fill_cmap=cmap,
        fill_norm=norm,
        y_scale=None,
        y_norm=0.4,
        linewidth=1,
    )
    _boxplot_kwargs = dict(
        offset=0.2,
        sym="",
        linewidth=1.0,
        linecolor="k",
        orientation=orientation,
        widths=boxplot_width,
    )

    strip_kwargs = _strip_kwargs.update(strip_kwargs) if strip_kwargs else _strip_kwargs
    kde_kwargs = _kde_kwargs.update(strip_kwargs) if kde_kwargs else _kde_kwargs
    boxplot_kwargs = _boxplot_kwargs.update(strip_kwargs) if boxplot_kwargs else _boxplot_kwargs

    stripplot(f_data, ax=ax, **strip_kwargs)
    kdeplot(f_data, ax=ax, **kde_kwargs)
    boxplot(f_data, ax=ax, **boxplot_kwargs)
    label_axes(f_labels, ax=ax, rotation=45)

    ylim = ax.get_ylim()[::-1] if invert_yaxis else None
    _format_kwargs = dict(
        xlim=(-0.75, len(f_data) - 0.5),
        yticklabelloc="left",
        ytickloc="left",
        ylim=ylim,
    )
    format_kwargs = _format_kwargs.update(format_kwargs) if format_kwargs else _format_kwargs

    ax.format(**format_kwargs)

    if cmap is not None:
        cbar_kwargs = cbar_kwargs or {}
        cbar = add_cbar(ax, cmap, norm, **cbar_kwargs)
    else:
        cbar = None

    return cbar


# todo this should also take Pd.Series?
def colorbar_scatter(
    ax,
    data,
    y="dG",
    yerr="covariance",
    cmap=None,
    norm=None,
    cbar=True,
    cbar_kwargs=None,
    invert_yaxis=None,
    symmetric=False,
    sclf=1e-3,
    **kwargs,
):
    # todo make error bars optional
    # todo custom ylims? scaling?
    try:
        cmap_default, norm_default = CMAP_NORM_DEFAULTS[y]
    except KeyError:
        cmap_default, norm_default = None, None

    cmap = cmap or cmap_default
    cmap = pplt.Colormap(cmap) if isinstance(cmap, str) else cmap
    norm = norm or norm_default

    if cmap is None or norm is None:
        raise ValueError("No valid `cmap` or `norm` is given.")

    colors = cmap(norm(data[y]))

    # todo errorbars using proplot kwargs?
    errorbar_kwargs = {**ERRORBAR_KWARGS, **kwargs.pop("errorbar_kwargs", {})}
    scatter_kwargs = {**SCATTER_KWARGS, **kwargs}
    ax.scatter(data.index, data[y] * sclf, color=colors, **scatter_kwargs)
    with autoscale_turned_off(ax):
        ax.errorbar(
            data.index,
            data[y] * sclf,
            yerr=data[yerr] * sclf,
            zorder=-1,
            **errorbar_kwargs,
        )
    ax.set_xlabel(r_xlabel)
    # Default y labels
    labels = {"dG": dG_ylabel, "ddG": ddG_ylabel}
    label = labels.get(y, "")
    ax.set_ylabel(label)

    # todo this function should be more general and should take `invert_yaxis` and `symmetric` kwargs

    ylim = ax.get_ylim()
    if (ylim[0] < ylim[1]) and invert_yaxis and symmetric:
        ylim = np.max(np.abs(ylim))
        ax.set_ylim(ylim, -ylim)
    elif (ylim[0] < ylim[1]) and invert_yaxis:
        ax.set_ylim(*ylim[::-1])
    elif y == "ddG":
        ylim = np.max(np.abs(ylim))
        ax.set_ylim(ylim, -ylim)

    if cbar:
        cbar_norm = copy(norm)
        cbar_norm.vmin *= sclf
        cbar_norm.vmax *= sclf
        cbar_kwargs = cbar_kwargs or {}
        cbar = add_cbar(ax, cmap, cbar_norm, **cbar_kwargs)
    else:
        cbar = None

    return cbar


def redundancy(ax, hdxm, cmap=None, norm=None):
    cmap = cmap or CMAP_NORM_DEFAULTS.cmaps["redundancy"]
    norm = norm or CMAP_NORM_DEFAULTS.norms["redundancy"]

    redundancy = hdxm.coverage.X.sum(axis=0).astype(float)
    redundancy[redundancy == 0] = np.nan
    x = hdxm.coverage.r_number
    img = np.expand_dims(redundancy, 0)

    collection = ax.pcolormesh(
        pplt.edges(x),
        np.array([0, 1]),
        img,
        extend="max",
        cmap=cmap,
        norm=norm,
    )
    ax.format(yticks=[], title="Redundancy")
    return collection


def resolution(ax, hdxm, cmap=None, norm=None):
    cmap = cmap or CMAP_NORM_DEFAULTS.cmaps["resolution"]
    norm = norm or CMAP_NORM_DEFAULTS.norms["resolution"]

    resolution = np.repeat(hdxm.coverage.block_length, hdxm.coverage.block_length)
    resolution = resolution.astype(float)
    resolution[hdxm.coverage.X.sum(axis=0) == 0] = np.nan
    # TODO collection = single_linear_bar(ax, hdxm.coverage.r_number, resolution, cmap, norm)
    x = hdxm.coverage.r_number
    img = np.expand_dims(resolution, 0)

    collection = ax.pcolormesh(
        pplt.edges(x),
        np.array([0, 1]),
        img,
        extend="max",
        cmap=cmap,
        norm=norm,
    )
    ax.format(yticks=[], title="Resolution")
    return collection


def single_linear_bar(ax, x, z, cmap, norm, **kwargs):
    """makes a linear bar plot on supplied axis with values z and corresponding x values x"""

    if isinstance(z, pd.Series):
        z = z.to_numpy()
    elif isinstance(z, pd.DataFrame):
        assert len(z.columns) == 1, "Can only plot dataframes with 1 column"
        z = z.to_numpy().squeeze()

    img = np.expand_dims(z, 0)

    collection = ax.pcolormesh(pplt.edges(x), np.array([0, 1]), img, cmap=cmap, norm=norm, **kwargs)
    ax.format(yticks=[])

    return collection


def add_mse_panels(
    axes,
    fit_result,
    cmap=None,
    norm=None,
    panel_kwargs=None,
    fig=None,
    cbar=False,
    cbar_kwargs=None,
):
    """adds linear bar panels to axes showing some property (usually MSE)"""

    residue_mse = fit_result.get_residue_mse()
    vmax = residue_mse.to_numpy().max()

    cmap = cmap or CMAP_NORM_DEFAULTS.cmaps["mse"]
    norm = norm or pplt.Norm("linear", vmin=0, vmax=vmax)

    collections = []
    for hdxm, ax in zip(fit_result.hdxm_set, axes):
        panel_kwargs = panel_kwargs or {}
        loc = panel_kwargs.pop("loc", "b")
        panel_kwargs = {"width": "5mm", "space": 0, **panel_kwargs}

        pn = ax.panel_axes(loc, **panel_kwargs)
        residue_values = residue_mse[hdxm.name]

        collection = single_linear_bar(
            pn,
            hdxm.coverage.r_number,
            residue_values.to_numpy().squeeze(),
            cmap=cmap,
            norm=norm,
        )
        collections.append(collection)

    if cbar:
        if fig is None:
            raise ValueError("Must pass 'fig' keyword argument to add a global colorbar")
        cbar_kwargs = cbar_kwargs or {}
        cbar_kwargs = {
            "width": CBAR_KWARGS["width"],
            "loc": "b",
            "length": 0.3,
            **cbar_kwargs,
        }

        cbar = fig.colorbar(cmap, norm=norm, **cbar_kwargs)
    else:
        cbar = None

    return collections, cbar


def cmap_norm_from_nodes(colors, nodes, bad=None, under=None, over=None):
    nodes = np.array(nodes)
    if not np.all(np.diff(nodes) > 0):
        raise ValueError("Node values must be monotonically increasing")

    norm = pplt.Norm("linear", vmin=nodes.min(), vmax=nodes.max(), clip=True)
    color_spec = list(zip(norm(nodes), colors))
    cmap = pplt.Colormap(color_spec)

    if bad is not None:
        cmap.set_bad(bad)
    if under is not None:
        cmap.set_under(under)
    if over is not None:
        cmap.set_over(over)

    return cmap, norm


def set_bad(cmap, color=NO_COVERAGE):
    cmap.set_bad(color)
    return cmap


class ColorTransforms(object):
    def __init__(self):
        # Lily blue colormap
        foldedness_cmap, foldedness_cmap = cmap_norm_from_nodes(
            colors=["#ffffff", "#00ffff", "#008080", "#0075ea", "#000008"],
            nodes=[0.0, 0.25, 0.5, 0.75, 1.0],
            bad=NO_COVERAGE,
        )

        self.norms = {
            "dG": pplt.Norm("linear", 1e4, 4e4),
            "ddG": pplt.Norm("linear", -1e4, 1e4),
            "rfu": pplt.Norm("linear", 0, 1.0, clip=True),
            "drfu": pplt.Norm("linear", -0.5, 0.5, clip=True),
            "d_uptake": pplt.Norm("linear", 0.0, 1.0, clip=True),
            "dd_uptake": pplt.Norm("linear", -0.5, 0.5, clip=True),
            "mse": None,
            "foldedness": foldedness_cmap,
        }

        levels = [0.0, 1.0, 2.0, 3.0, 4.0, 5.0]
        norm = pplt.Norm("segmented", levels=levels)
        self.norms["redundancy"] = pplt.DiscreteNorm(levels=levels, norm=norm)

        levels = [0.0, 1.0, 2.0, 5.0, 10.0, 20.0]
        norm = pplt.Norm("segmented", levels=levels)
        self.norms["resolution"] = pplt.DiscreteNorm(levels=levels, norm=norm)

        self.cmaps = {
            "dG": set_bad(pplt.Colormap(tol_cmap("rainbow_PuRd")).reversed()),
            "ddG": set_bad(tol_cmap("PRGn").reversed()),
            "rfu": set_bad(pplt.Colormap(cc.cm.gouldian)),
            "drfu": set_bad(pplt.Colormap(cc.cm.diverging_bwr_20_95_c54)),  # =CET_D1A
            "d_uptake": set_bad(pplt.Colormap("Dense")),
            "dd_uptake": set_bad(pplt.Colormap(cc.cm.diverging_bwr_20_95_c54)),
            "mse": set_bad(pplt.Colormap("cividis"), color="#e3e3e3"),
            "foldedness": foldedness_cmap,
        }

        colors = ["#6EA72A", "#DAD853", "#FFA842", "#A22D46", "#5D0496"][::-1]
        cmap_redundancy = pplt.Colormap(colors, discrete=True, N=len(colors), listmode="discrete")
        cmap_redundancy.set_over("#0E4A21")
        cmap_redundancy.set_bad(NO_COVERAGE)
        self.cmaps["redundancy"] = cmap_redundancy

        colors = ["#008832", "#72D100", "#FFFF04", "#FFB917", "#FF8923"]
        cmap_redundancy = pplt.Colormap(colors, discrete=True, N=len(colors), listmode="discrete")
        cmap_redundancy.set_over("#FE2B2E")
        cmap_redundancy.set_bad(NO_COVERAGE)
        self.cmaps["resolution"] = cmap_redundancy

    def __getitem__(self, item):
        cmap = self.cmaps[item]
        norm = self.norms[item]
        return cmap, norm

    def get(self, item, default=None):
        try:
            return self[item]
        except KeyError:
            return default

<<<<<<< HEAD
=======

>>>>>>> 4f2e7fa7
# should be a frozen dataclas
CMAP_NORM_DEFAULTS = ColorTransforms()


def pymol_figures(
    data,
    output_path,
    pdb_file,
    reference=None,
    field="dG",
    cmap=None,
    norm=None,
    extent=None,
    orient=True,
    views=None,
    name_suffix="",
    additional_views=None,
    img_size=(640, 640),
):
    protein_states = data.columns.get_level_values(0).unique()

    if isinstance(reference, int):
        reference_state = protein_states[reference]
    elif reference in protein_states:
        reference_state = reference
    elif reference is None:
        reference_state = None
    else:
        raise ValueError(f"Invalid value {reference!r} for 'reference'")

    if reference_state:
        test = data.xs(field, axis=1, level=1).drop(reference_state, axis=1)
        ref = data[reference_state, field]
        plot_data = test.subtract(ref, axis=0)
        plot_data.columns = pd.MultiIndex.from_product(
            [plot_data.columns, [field]], names=["State", "quantity"]
        )

        cmap_default, norm_default = CMAP_NORM_DEFAULTS["ddG"]
    else:
        plot_data = data
        cmap_default, norm_default = CMAP_NORM_DEFAULTS["dG"]

    cmap = cmap or cmap_default
    norm = norm or norm_default

    for state in protein_states:
        if state == reference_state:
            continue

        values = plot_data[state, field]
        rmin, rmax = extent or [None, None]
        rmin = rmin or values.index.min()
        rmax = rmax or values.index.max()

        values = values.reindex(pd.RangeIndex(rmin, rmax + 1, name="r_number"))
        colors = apply_cmap(values, cmap, norm)
        name = (
            f"pymol_ddG_{state}_ref_{reference_state}" if reference_state else f"pymol_dG_{state}"
        )
        name += name_suffix
        pymol_render(
            output_path,
            pdb_file,
            colors,
            name=name,
            orient=orient,
            views=views,
            additional_views=additional_views,
            img_size=img_size,
        )


def pymol_render(
    output_path,
    pdb_file,
    colors,
    name="Pymol render",
    orient=True,
    views=None,
    additional_views=None,
    img_size=(640, 640),
):
    if cmd is None:
        raise ModuleNotFoundError("Pymol module is not installed")

    px, py = img_size

    cmd.reinitialize()
    cmd.load(pdb_file)
    if orient:
        cmd.orient()
    cmd.set("antialias", 2)
    cmd.set("fog", 0)

    color_pymol(colors, cmd)

    if views:
        for i, view in enumerate(views):
            cmd.set_view(view)
            cmd.ray(px, py, renderer=0, antialias=2)
            output_file = output_path / f"{name}_view_{i}.png"
            cmd.png(str(output_file))

    else:
        cmd.ray(px, py, renderer=0, antialias=2)
        output_file = output_path / f"{name}_xy.png"
        cmd.png(str(output_file))

        cmd.rotate("x", 90)

        cmd.ray(px, py, renderer=0, antialias=2)
        output_file = output_path / f"{name}_xz.png"
        cmd.png(str(output_file))

        cmd.rotate("z", -90)

        cmd.ray(px, py, renderer=0, antialias=2)
        output_file = output_path / f"{name}_yz.png"
        cmd.png(str(output_file))

        additional_views = additional_views or []

        for i, view in enumerate(additional_views):
            cmd.set_view(view)
            cmd.ray(px, py, renderer=0, antialias=2)
            output_file = output_path / f"{name}_view_{i}.png"
            cmd.png(str(output_file))


def add_cbar(ax, cmap, norm, **kwargs):
    """Truncate or expand cmap such that it covers axes limit and and colorbar to axes"""

    N = cmap.N
    ymin, ymax = np.min(ax.get_ylim()), np.max(ax.get_ylim())
    values = np.linspace(ymin, ymax, num=N)

    norm_clip = copy(norm)
    norm_clip.clip = True
    colors = cmap(norm_clip(values))

    if isinstance(cmap, pplt.DiscreteColormap):
        listmode = "discrete"
    elif isinstance(cmap, pplt.ContinuousColormap):
        listmode = "continuous"
    else:
        listmode = "perceptual"

    cb_cmap = pplt.Colormap(colors, listmode=listmode)

    cb_norm = pplt.Norm("linear", vmin=ymin, vmax=ymax)  # todo allow log norms?
    cbar_kwargs = {**CBAR_KWARGS, **kwargs}
    reverse = np.diff(ax.get_ylim()) < 0

    cbar = ax.colorbar(cb_cmap, norm=cb_norm, reverse=reverse, **cbar_kwargs)

    return cbar


# https://stackoverflow.com/questions/38629830/how-to-turn-off-autoscaling-in-matplotlib-pyplot
@contextmanager
def autoscale_turned_off(ax=None):
    ax = ax or plt.gca()
    lims = [ax.get_xlim(), ax.get_ylim()]
    yield
    ax.set_xlim(*lims[0])
    ax.set_ylim(*lims[1])


def stripplot(
    data,
    ax=None,
    jitter=0.25,
    colors=None,
    offset=0.0,
    orientation="vertical",
    **scatter_kwargs,
):
    ax = ax or plt.gca()
    color_list = _prepare_colors(colors, len(data))

    for i, (d, color) in enumerate(zip(data, color_list)):
        jitter_offsets = (np.random.rand(d.size) - 0.5) * jitter
        cat_var = i * np.ones_like(d) + jitter_offsets + offset  # categorical axis variable
        if orientation == "vertical":
            ax.scatter(cat_var, d, color=color, **scatter_kwargs)
        elif orientation == "horizontal":
            ax.scatter(d, len(data) - cat_var, color=color, **scatter_kwargs)


def _prepare_colors(colors, N):
    if not isinstance(colors, list):
        return [colors] * N
    else:
        return colors


# From joyplot
def _x_range(data, extra=0.2):
    """Compute the x_range, i.e., the values for which the
    density will be computed. It should be slightly larger than
    the max and min so that the plot actually reaches 0, and
    also has a bit of a tail on both sides.
    """
    try:
        sample_range = np.nanmax(data) - np.nanmin(data)
    except ValueError:
        return []
    if sample_range < 1e-6:
        return [np.nanmin(data), np.nanmax(data)]
    return np.linspace(
        np.nanmin(data) - extra * sample_range,
        np.nanmax(data) + extra * sample_range,
        1000,
    )


def kdeplot(
    data,
    ax=None,
    offset=0.0,
    orientation="vertical",
    linecolor=None,
    linewidth=None,
    zero_line=True,
    x_extend=1e-3,
    y_scale=None,
    y_norm=None,
    fillcolor=False,
    fill_cmap=None,
    fill_norm=None,
):
    assert not (y_scale and y_norm), "Cannot set both 'y_scale' and 'y_norm'"
    y_scale = 1.0 if y_scale is None else y_scale

    color_list = _prepare_colors(linecolor, len(data))

    for i, (d, color) in enumerate(zip(data, color_list)):
        # todo remove NaNs?

        # Perhaps also borrow this part from joyplot
        kde_func = kde.gaussian_kde(d)
        kde_x = _x_range(d, extra=0.4)
        kde_y = kde_func(kde_x) * y_scale
        if y_norm:
            kde_y = y_norm * kde_y / kde_y.max()
        bools = kde_y > x_extend * kde_y.max()
        kde_x = kde_x[bools]
        kde_y = kde_y[bools]

        cat_var = len(data) - i + kde_y + offset  # x in horizontal
        cat_var_zero = (len(data) - i) * np.ones_like(kde_y) + offset

        # x = i * np.ones_like(d) + jitter_offsets + offset  # 'x' like, could be y axis
        if orientation == "horizontal":
            plot_x = kde_x
            plot_y = cat_var
            img_data = kde_x.reshape(1, -1)
        elif orientation == "vertical":
            plot_x = len(data) - cat_var
            plot_y = kde_x
            img_data = kde_x[::-1].reshape(-1, 1)
        else:
            raise ValueError(f"Invalid value '{orientation}' for 'orientation'")

        (line,) = ax.plot(plot_x, plot_y, color=color, linewidth=linewidth)
        if zero_line:
            ax.plot(
                [plot_x[0], plot_x[-1]],
                [plot_y[0], plot_y[-1]],
                color=line.get_color(),
                linewidth=linewidth,
            )

        if fillcolor:
            # todo refactor to one if/else orientation
            color = line.get_color() if fillcolor is True else fillcolor
            if orientation == "horizontal":
                ax.fill_between(
                    kde_x,
                    plot_y,
                    np.linspace(plot_y[0], plot_y[-1], num=plot_y.size, endpoint=True),
                    color=color,
                )
            elif orientation == "vertical":
                ax.fill_betweenx(kde_x, len(data) - cat_var, len(data) - cat_var_zero, color=color)

        if fill_cmap:
            fill_norm = fill_norm or pplt.Norm("linear")

            xmin, xmax = np.min(plot_x), np.max(plot_x)
            ymin, ymax = np.min(plot_y), np.max(plot_y)
            extent = (
                [xmin - offset, xmax - offset, ymin, ymax]
                if orientation == "horizontal"
                else [xmin, xmax, ymin - offset, ymax - offset]
            )
            im = Axes.imshow(
                ax,
                img_data,
                aspect="auto",
                cmap=fill_cmap,
                norm=fill_norm,
                extent=extent,
            )  # left, right, bottom, top
            (fill_line,) = ax.fill(plot_x, plot_y, facecolor="none")
            im.set_clip_path(fill_line)


def boxplot(
    data,
    ax,
    offset=0.0,
    orientation="vertical",
    widths=0.25,
    linewidth=None,
    linecolor=None,
    **kwargs,
):
    if orientation == "vertical":
        vert = True
        positions = np.arange(len(data)) + offset
    elif orientation == "horizontal":
        vert = False
        positions = len(data) - np.arange(len(data)) - offset
    else:
        raise ValueError(
            f"Invalid value '{orientation}' for 'orientation', options are 'horizontal' or 'vertical'"
        )

    # todo for loop
    boxprops = kwargs.pop("boxprops", {})
    whiskerprops = kwargs.pop("whiskerprops", {})
    medianprops = kwargs.pop("whiskerprops", {})

    boxprops["linewidth"] = linewidth
    whiskerprops["linewidth"] = linewidth
    medianprops["linewidth"] = linewidth

    boxprops["color"] = linecolor
    whiskerprops["color"] = linecolor
    medianprops["color"] = linecolor

    Axes.boxplot(
        ax,
        data,
        vert=vert,
        positions=positions,
        widths=widths,
        boxprops=boxprops,
        whiskerprops=whiskerprops,
        medianprops=medianprops,
        **kwargs,
    )


def label_axes(labels, ax, offset=0.0, orientation="vertical", **kwargs):
    # todo check offset sign
    if orientation == "vertical":
        ax.set_xticks(np.arange(len(labels)) + offset)
        ax.set_xticklabels(labels, **kwargs)
    elif orientation == "horizontal":
        ax.set_yticks(len(labels) - np.arange(len(labels)) + offset)
        ax.set_yticklabels(labels, **kwargs)


class FitResultPlotBase(object):
    def __init__(self, fit_result):
        self.fit_result = fit_result

    # todo equivalent this for axes?
    def _make_figure(self, figure_name, **kwargs):
        if not figure_name.endswith("_figure"):
            figure_name += "_figure"

        function = globals()[figure_name]
        args_dict = self._get_arg(figure_name)

        # return dictionary
        # keys: either protein state name (hdxm.name) or 'All states'

        figures_dict = {name: function(arg, **kwargs) for name, arg in args_dict.items()}
        return figures_dict

    def make_figure(self, figure_name, **kwargs):
        figures_dict = self._make_figure(figure_name, **kwargs)
        if len(figures_dict) == 1:
            return next(iter(figures_dict.values()))
        else:
            return figures_dict

    def get_fit_timepoints(self):
        all_timepoints = np.concatenate([hdxm.timepoints for hdxm in self.fit_result.hdxm_set])

        # x_axis_type = self.settings.get('fit_time_axis', 'Log')
        x_axis_type = "Log"  # todo configureable
        num = 100
        if x_axis_type == "Linear":
            time = np.linspace(0, all_timepoints.max(), num=num)
        elif x_axis_type == "Log":
            elem = all_timepoints[np.nonzero(all_timepoints)]
            start = np.log10(elem.min())
            end = np.log10(elem.max())
            pad = (end - start) * 0.1
            time = np.logspace(start - pad, end + pad, num=num, endpoint=True)
        else:
            raise ValueError("Invalid value for 'x_axis_type'")

        return time

    # repeated code with fitreport (pdf) -> base class for fitreport
    def _get_arg(self, plot_func_name):
        # Add _figure suffix if not present
        if not plot_func_name.endswith("_figure"):
            plot_func_name += "_figure"

        if plot_func_name == "peptide_coverage_figure":
            return {hdxm.name: hdxm.data for hdxm in self.fit_result.hdxm_set.hdxm_list}
        elif plot_func_name == "residue_time_scatter_figure":
            return {hdxm.name: hdxm for hdxm in self.fit_result.hdxm_set.hdxm_list}
        elif plot_func_name == "residue_scatter_figure":
            return {"All states": self.fit_result.hdxm_set}
        elif plot_func_name == "dG_scatter_figure":
            return {"All states": self.fit_result.output}
        elif plot_func_name == "ddG_scatter_figure":
            return {"All states": self.fit_result.output}
        elif plot_func_name == "linear_bars_figure":
            return {"All states": self.fit_result.output}
        elif plot_func_name == "rainbowclouds_figure":
            return {"All states": self.fit_result.output}
        elif plot_func_name == "peptide_mse_figure":
            return {"All states": self.fit_result.get_peptide_mse()}
        elif plot_func_name == "loss_figure":
            return {"All states": self.fit_result}
        else:
            raise ValueError(f"Unknown plot function {plot_func_name!r}")


ALL_PLOT_TYPES = [
    "peptide_coverage",
    "residue_scatter",
    "dG_scatter",
    "ddG_scatter",
    "linear_bars",
    "rainbowclouds",
    "peptide_mse",
    "loss",
]


class FitResultPlot(FitResultPlotBase):
    def __init__(self, fit_result, output_path=None, **kwargs):
        super().__init__(fit_result)
        self.output_path = Path(output_path) if output_path else None
        self.output_path.mkdir(exist_ok=True)
        if self.output_path and not self.output_path.is_dir():
            raise ValueError(f"Output path {output_path!r} is not a valid directory")

        # todo save kwargs / rc params? / style context (https://matplotlib.org/devdocs/tutorials/introductory/customizing.html)

    def save_figure(self, fig_name, ext=".png", **kwargs):
        figures_dict = self._make_figure(fig_name, **kwargs)

        if self.output_path is None:
            raise ValueError(f"No output path given when `FitResultPlot` object as initialized")
        for name, fig_tup in figures_dict.items():
            fig = fig_tup if isinstance(fig_tup, plt.Figure) else fig_tup[0]

            if name == "All states":  # todo variable for 'All states'
                file_name = f"{fig_name.replace('_figure', '')}{ext}"
            else:
                file_name = f"{fig_name.replace('_figure', '')}_{name}{ext}"
            file_path = self.output_path / file_name
            fig.savefig(file_path)
            plt.close(fig)

    def plot_all(self, **kwargs):
        pbar = tqdm(ALL_PLOT_TYPES)
        for plot_type in pbar:
            pbar.set_description(plot_type)
            fig_kwargs = kwargs.get(plot_type, {})
            self.save_figure(plot_type, **fig_kwargs)


def plot_fitresults(
    fitresult_path,
    reference=None,
    plots="all",
    renew=False,
    cmap_and_norm=None,
    output_path=None,
    output_type=".png",
    **save_kwargs,
):
    """

    Parameters
    ----------
    fitresult_path
    plots
    renew
    cmap_and_norm: :obj:`dict`, optional
        Dictionary with cmap and norms to use. If `None`, reverts to defaults.
        Dict format: {'dG': (cmap, norm), 'ddG': (cmap, norm)}

    output_type: list or str

    Returns
    -------

    """

    raise DeprecationWarning("This function is deprecated, use FitResultPlot.plot_all instead")
    # batch results only
    history_path = fitresult_path / "model_history.csv"
    output_path = output_path or fitresult_path
    output_type = list([output_type]) if isinstance(output_type, str) else output_type
    fitresult = load_fitresult(fitresult_path)

    protein_states = fitresult.output.df.columns.get_level_values(0).unique()

    if isinstance(reference, int):
        reference_state = protein_states[reference]
    elif reference in protein_states:
        reference_state = reference
    elif reference is None:
        reference_state = None
    else:
        raise ValueError(f"Invalid value {reference!r} for 'reference'")

    # todo needs tidying up
    cmap_and_norm = cmap_and_norm or {}
    dG_cmap, dG_norm = cmap_and_norm.get("dG", (None, None))
    dG_cmap_default, dG_norm_default = default_cmap_norm("dG")
    ddG_cmap, ddG_norm = cmap_and_norm.get("ddG", (None, None))
    ddG_cmap_default, ddG_norm_default = default_cmap_norm("ddG")
    dG_cmap = ddG_cmap or dG_cmap_default
    dG_norm = dG_norm or dG_norm_default
    ddG_cmap = ddG_cmap or ddG_cmap_default
    ddG_norm = ddG_norm or ddG_norm_default

    # check_exists = lambda x: False if renew else x.exists()
    # todo add logic for checking renew or not

    if plots == "all":
        plots = [
            "loss",
            "rfu_coverage",
            "rfu_scatter",
            "dG_scatter",
            "ddG_scatter",
            "linear_bars",
            "rainbowclouds",
            "peptide_mse",
        ]

    # def check_update(pth, fname, extensions, renew):
    #     # Returns True if the target graph should be renewed or not
    #     if renew:
    #         return True
    #     else:
    #         pths = [pth / (fname + ext) for ext in extensions]
    #         return any([not pth.exists() for pth in pths])

    # plots = [p for p in plots if check_update(output_path, p, output_type, renew)]

    if "loss" in plots:
        loss_df = fitresult.losses
        loss_df.plot()

        mse_loss = loss_df["mse_loss"]
        reg_loss = loss_df.iloc[:, 1:].sum(axis=1)
        reg_percentage = 100 * reg_loss / (mse_loss + reg_loss)
        fig = plt.gcf()
        ax = plt.gca()
        ax1 = ax.twinx()
        reg_percentage.plot(ax=ax1, color="k")
        ax1.set_xlim(0, None)
        for ext in output_type:
            f_out = output_path / ("loss" + ext)
            plt.savefig(f_out)
        plt.close(fig)

    if "rfu_coverage" in plots:
        for hdxm in fitresult.hdxm_set:
            fig, axes, cbar_ax = peptide_coverage_figure(hdxm.data)
            for ext in output_type:
                f_out = output_path / (f"rfu_coverage_{hdxm.name}" + ext)
                plt.savefig(f_out)
            plt.close(fig)

    # todo rfu_scatter_timepoint

    if "rfu_scatter" in plots:
        fig, axes, cbar = residue_scatter_figure(fitresult.hdxm_set)
        for ext in output_type:
            f_out = output_path / (f"rfu_scatter" + ext)
            plt.savefig(f_out)
        plt.close(fig)

    if "dG_scatter" in plots:
        fig, axes, cbars = dG_scatter_figure(fitresult.output.df, cmap=dG_cmap, norm=dG_norm)
        for ext in output_type:
            f_out = output_path / (f"dG_scatter" + ext)
            plt.savefig(f_out)
        plt.close(fig)

    if "ddG_scatter" in plots:
        fig, axes, cbars = ddG_scatter_figure(
            fitresult.output.df, reference=reference, cmap=ddG_cmap, norm=ddG_norm
        )
        for ext in output_type:
            f_out = output_path / (f"ddG_scatter" + ext)
            plt.savefig(f_out)
        plt.close(fig)

    if "linear_bars" in plots:
        fig, axes = linear_bars_figure(fitresult.output.df)
        for ext in output_type:
            f_out = output_path / (f"dG_linear_bars" + ext)
            plt.savefig(f_out)
        plt.close(fig)

        if reference_state:
            fig, axes = linear_bars_figure(fitresult.output.df, reference=reference)
            for ext in output_type:
                f_out = output_path / (f"ddG_linear_bars" + ext)
                plt.savefig(f_out)
            plt.close(fig)

    if "rainbowclouds" in plots:
        fig, ax = rainbowclouds_figure(fitresult.output.df)
        for ext in output_type:
            f_out = output_path / (f"dG_rainbowclouds" + ext)
            plt.savefig(f_out)
        plt.close(fig)

        if reference_state:
            fig, axes = rainbowclouds_figure(fitresult.output.df, reference=reference)
            for ext in output_type:
                f_out = output_path / (f"ddG_rainbowclouds" + ext)
                plt.savefig(f_out)
            plt.close(fig)

    if "peptide_mse" in plots:
        fig, axes, cbars = peptide_mse_figure(fitresult.get_peptide_mse())
        for ext in output_type:
            f_out = output_path / (f"peptide_mse" + ext)
            plt.savefig(f_out)
        plt.close(fig)

    #
    # if 'history' in plots:
    #     for h_df, name in zip(history_list, names):
    #         output_path = fitresult_path / f'{name}history.png'
    #         if check_exists(output_path):
    #             break
    #
    #         num = len(h_df.columns)
    #         max_epochs = max([int(c) for c in h_df.columns])
    #
    #         cmap = mpl.cm.get_cmap('winter')
    #         norm = mpl.colors.Normalize(vmin=1, vmax=max_epochs)
    #         colors = iter(cmap(np.linspace(0, 1, num=num)))
    #
    #         fig, axes = pplt.subplots(nrows=1, width=width, aspect=aspect)
    #         ax = axes[0]
    #         for key in h_df:
    #             c = next(colors)
    #             to_hex(c)
    #
    #             ax.scatter(h_df.index, h_df[key] * 1e-3, color=to_hex(c), **scatter_kwargs)
    #         ax.format(xlabel=r_xlabel, ylabel=dG_ylabel)
    #
    #         values = np.linspace(0, max_epochs, endpoint=True, num=num)
    #         colors = cmap(norm(values))
    #         tick_labels = np.linspace(0, max_epochs, num=5)
    #
    #         cbar = fig.colorbar(colors, values=values, ticks=tick_labels, space=0, width=cbar_width, label='Epochs')
    #         ax.format(yticklabelloc='None', ytickloc='None')
    #
    #         plt.savefig(output_path)
    #         plt.close(fig)<|MERGE_RESOLUTION|>--- conflicted
+++ resolved
@@ -1140,10 +1140,7 @@
         except KeyError:
             return default
 
-<<<<<<< HEAD
-=======
-
->>>>>>> 4f2e7fa7
+
 # should be a frozen dataclas
 CMAP_NORM_DEFAULTS = ColorTransforms()
 
