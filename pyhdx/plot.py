--- conflicted
+++ resolved
@@ -595,7 +595,6 @@
     return fig, ax
 
 
-<<<<<<< HEAD
 def linear_bars_figure(
     data,
     reference=None,
@@ -605,12 +604,6 @@
     cmap=None,
     **figure_kwargs,
 ):
-    # todo add sorting
-=======
-def linear_bars_figure(data, reference=None, groupby=None, sort=False, field='dG', norm=None, cmap=None, **figure_kwargs):
-    #todo add sorting
->>>>>>> 65f41c2b
-
     if reference is None and field == "dG":
         cmap_default, norm_default = CMAP_NORM_DEFAULTS["dG"]
         ylabel = dG_ylabel
@@ -640,7 +633,6 @@
     if norm is None:
         raise ValueError("No valid Norm found")
 
-<<<<<<< HEAD
     fig, axes, cbar = linear_bars(
         data,
         reference=reference,
@@ -651,16 +643,12 @@
         sclf=sclf,
         **figure_kwargs,
     )
-=======
-    fig, axes, cbar = linear_bars(data, reference=reference, groupby=groupby, sort=sort, field=field, norm=norm, cmap=cmap,
-                                  sclf=sclf, **figure_kwargs)
->>>>>>> 65f41c2b
+
     cbar.set_label(ylabel)
 
     return fig, axes, cbar
 
 
-<<<<<<< HEAD
 def linear_bars(
     data,
     reference=None,
@@ -669,12 +657,9 @@
     norm=None,
     cmap=None,
     sclf=1.0,
+    sort=False,
     **figure_kwargs,
 ):
-=======
-def linear_bars(data, reference=None, groupby=None, field='dG', norm=None, cmap=None, sclf=1., sort=False,
-                **figure_kwargs):
->>>>>>> 65f41c2b
 
     if data.columns.nlevels == 2:
         data = data.copy()
@@ -739,16 +724,9 @@
         idx = None 
 
     for grp_name, items in groups.items():
-<<<<<<< HEAD
-        for i, item in enumerate(items):
-            values = plot_data.xs(
-                key=(*item[: plot_data.columns.nlevels - 1], field), axis=1
-            )
-=======
         items = items.values[idx] if idx is not None else items.values
         for i, item in enumerate(items): # these items need to be sorted
             values = plot_data.xs(key=(*item[:plot_data.columns.nlevels - 1], field), axis=1)
->>>>>>> 65f41c2b
             rmin, rmax = values.index.min(), values.index.max()
             extent = [rmin - 0.5, rmax + 0.5, 0, 1]
             img = np.expand_dims(values, 0)
@@ -757,7 +735,7 @@
             label = item[bars_level]
             from matplotlib.axes import Axes
 
-            Axes.imshow(
+            Axes.imshow( #TODO use proplot pcolor or related function
                 ax,
                 norm(img),
                 aspect="auto",
